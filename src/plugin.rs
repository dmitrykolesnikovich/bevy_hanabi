#[cfg(feature = "2d")]
use bevy::core_pipeline::Transparent2d;
#[cfg(feature = "3d")]
use bevy::core_pipeline::Transparent3d;
use bevy::{
    prelude::*,
    render::{
        render_graph::RenderGraph, render_phase::DrawFunctions,
        render_resource::SpecializedRenderPipelines, renderer::RenderDevice, RenderApp,
        RenderStage,
    },
};

use crate::{
    asset::{EffectAsset, EffectAssetLoader},
    render::{
        extract_effect_events, extract_effects, prepare_effects, queue_effects, ComputeCache,
        DrawEffects, EffectAssetEvents, EffectBindGroups, EffectSystems, EffectsMeta,
<<<<<<< HEAD
        ExtractedEffects, ImageBindGroups, ParticleUpdateNode, ParticlesInitPipeline,
        ParticlesRenderPipeline, ParticlesUpdatePipeline, PipelineRegistry, SimParams,
=======
        ExtractedEffects, ParticleUpdateNode, ParticlesRenderPipeline, ParticlesUpdatePipeline,
        PipelineRegistry, SimParams, PARTICLES_RENDER_SHADER_HANDLE,
        PARTICLES_UPDATE_SHADER_HANDLE,
>>>>>>> bed41d1b
    },
    spawn::{self, Random},
};

pub mod draw_graph {
    pub mod node {
        /// Label for the particle update compute node.
        pub const PARTICLE_UPDATE_PASS: &str = "particle_update_pass";
    }
}

/// Plugin to add systems related to Hanabi.
#[derive(Debug, Clone, Copy)]
pub struct HanabiPlugin;

impl Plugin for HanabiPlugin {
    fn build(&self, app: &mut App) {
        // Register asset
        app.add_asset::<EffectAsset>()
            .insert_resource(Random(spawn::new_rng()))
            .init_resource::<PipelineRegistry>()
            .init_asset_loader::<EffectAssetLoader>();

        // Register the spawn and update systems
        // app.add_system(hanabi_spawn.system())
        //     .add_system(hanabi_update.system());

        // Register the component reflection
        //app.register_type::<ParticleEffect>();

        let render_device = app.world.get_resource::<RenderDevice>().unwrap();
        let effects_meta = EffectsMeta::new(render_device.clone());

        // Register the custom render pipeline
        let render_app = app.sub_app_mut(RenderApp);
        render_app
            .insert_resource(effects_meta)
            .init_resource::<EffectBindGroups>()
            .init_resource::<ParticlesInitPipeline>()
            .init_resource::<ComputeCache<ParticlesInitPipeline>>()
            .init_resource::<ParticlesUpdatePipeline>()
            .init_resource::<ComputeCache<ParticlesUpdatePipeline>>()
            .init_resource::<ParticlesRenderPipeline>()
            .init_resource::<SpecializedRenderPipelines<ParticlesRenderPipeline>>()
            .init_resource::<ExtractedEffects>()
            .init_resource::<EffectAssetEvents>()
            .init_resource::<SimParams>()
            .add_system_to_stage(
                RenderStage::Extract,
                extract_effects.label(EffectSystems::ExtractEffects),
            )
            .add_system_to_stage(
                RenderStage::Extract,
                extract_effect_events.label(EffectSystems::ExtractEffectEvents),
            )
            .add_system_to_stage(
                RenderStage::Prepare,
                prepare_effects.label(EffectSystems::PrepareEffects),
            )
            .add_system_to_stage(
                RenderStage::Queue,
                queue_effects.label(EffectSystems::QueueEffects),
            );

        // Register the draw function for drawing the particles. This will be called during
        // the main 2D/3D pass, at the Transparent2d/3d phase, after the opaque objects have been
        // rendered (or, rather, commands for those have been recorded).
        #[cfg(feature = "2d")]
        {
            let draw_particles = DrawEffects::new(&mut render_app.world);
            render_app
                .world
                .get_resource::<DrawFunctions<Transparent2d>>()
                .unwrap()
                .write()
                .add(draw_particles);
        }
        #[cfg(feature = "3d")]
        {
            let draw_particles = DrawEffects::new(&mut render_app.world);
            render_app
                .world
                .get_resource::<DrawFunctions<Transparent3d>>()
                .unwrap()
                .write()
                .add(draw_particles);
        }

        // Register the update node before the 2D/3D main pass, where the particles are drawn.
        // This ensures the update compute pipelines for all the active particle effects are
        // executed before the 2D/3D main pass starts, which consumes the result of the updated
        // particles to render them.
        #[cfg(feature = "2d")]
        use bevy::core_pipeline::draw_2d_graph;
        #[cfg(feature = "3d")]
        use bevy::core_pipeline::draw_3d_graph;

        #[cfg(feature = "2d")]
        let update_node_2d = ParticleUpdateNode::new(&mut render_app.world);

        #[cfg(feature = "3d")]
        let update_node_3d = ParticleUpdateNode::new(&mut render_app.world);

        let mut graph = render_app.world.get_resource_mut::<RenderGraph>().unwrap();

        #[cfg(feature = "2d")]
        {
            let draw_graph = graph.get_sub_graph_mut(draw_2d_graph::NAME).unwrap();
            draw_graph.add_node(draw_graph::node::PARTICLE_UPDATE_PASS, update_node_2d);
            draw_graph
                .add_node_edge(
                    draw_graph::node::PARTICLE_UPDATE_PASS,
                    draw_2d_graph::node::MAIN_PASS,
                )
                .unwrap();
            draw_graph
                .add_slot_edge(
                    draw_graph.input_node().unwrap().id,
                    draw_2d_graph::input::VIEW_ENTITY,
                    draw_graph::node::PARTICLE_UPDATE_PASS,
                    ParticleUpdateNode::IN_VIEW,
                )
                .unwrap();
        }

        #[cfg(feature = "3d")]
        {
            let draw_graph = graph.get_sub_graph_mut(draw_3d_graph::NAME).unwrap();
            draw_graph.add_node(draw_graph::node::PARTICLE_UPDATE_PASS, update_node_3d);
            draw_graph
                .add_node_edge(
                    draw_graph::node::PARTICLE_UPDATE_PASS,
                    draw_3d_graph::node::MAIN_PASS,
                )
                .unwrap();
            draw_graph
                .add_slot_edge(
                    draw_graph.input_node().unwrap().id,
                    draw_3d_graph::input::VIEW_ENTITY,
                    draw_graph::node::PARTICLE_UPDATE_PASS,
                    ParticleUpdateNode::IN_VIEW,
                )
                .unwrap();
        }
    }
}

// pub fn hanabi_spawn(
//     time: Res<Time>,
//     mut query: Query<(&mut ParticleEffect, &mut SpawnState, &mut UpdateState)>,
// ) {
//     for (ref mut effect, ref mut spawn_state, ref mut state) in query.iter_mut() {
//         effect
//             .spawner
//             .spawn(spawn_state, state, time.delta_seconds());
//     }
// }

// pub fn hanabi_update(time: Res<Time>, mut query: Query<(&mut ParticleEffect, &mut UpdateState)>) {
//     for (ref mut effect, ref mut motion) in query.iter_mut() {
//         effect.updater.update(motion, time.delta_seconds());
//     }
// }<|MERGE_RESOLUTION|>--- conflicted
+++ resolved
@@ -16,14 +16,8 @@
     render::{
         extract_effect_events, extract_effects, prepare_effects, queue_effects, ComputeCache,
         DrawEffects, EffectAssetEvents, EffectBindGroups, EffectSystems, EffectsMeta,
-<<<<<<< HEAD
         ExtractedEffects, ImageBindGroups, ParticleUpdateNode, ParticlesInitPipeline,
         ParticlesRenderPipeline, ParticlesUpdatePipeline, PipelineRegistry, SimParams,
-=======
-        ExtractedEffects, ParticleUpdateNode, ParticlesRenderPipeline, ParticlesUpdatePipeline,
-        PipelineRegistry, SimParams, PARTICLES_RENDER_SHADER_HANDLE,
-        PARTICLES_UPDATE_SHADER_HANDLE,
->>>>>>> bed41d1b
     },
     spawn::{self, Random},
 };
