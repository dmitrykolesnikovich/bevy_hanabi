#![allow(unused_imports)] // TEMP

use bevy::{
    asset::{AssetEvent, Assets, Handle, HandleId, HandleUntyped},
    core::{cast_slice, FloatOrd, Pod, Time, Zeroable},
    ecs::{
        prelude::*,
        system::{lifetimeless::*, ParamSet, SystemState},
    },
    log::trace,
    math::{const_vec3, Mat4, Rect, Vec2, Vec3, Vec4, Vec4Swizzles},
    reflect::TypeUuid,
    render::{
        color::Color,
        render_asset::RenderAssets,
        render_graph::{Node, NodeRunError, RenderGraphContext, SlotInfo, SlotType},
        render_phase::{Draw, DrawFunctions, RenderPhase, TrackedRenderPass},
        render_resource::{std140::AsStd140, std430::AsStd430, *},
        renderer::{RenderContext, RenderDevice, RenderQueue},
        texture::{BevyDefault, Image},
        view::{ComputedVisibility, ExtractedView, ViewUniform, ViewUniformOffset, ViewUniforms},
        RenderWorld,
    },
    transform::components::GlobalTransform,
    utils::{HashMap, HashSet},
};
use bitflags::bitflags;
use bytemuck::cast_slice_mut;
use rand::random;
use rand::Rng;
use std::sync::atomic::{AtomicU64, Ordering as AtomicOrdering};
use std::{borrow::Cow, cmp::Ordering, num::NonZeroU64, ops::Range};

<<<<<<< HEAD
=======
#[cfg(feature = "2d")]
use bevy::core_pipeline::Transparent2d;
#[cfg(feature = "3d")]
use bevy::core_pipeline::Transparent3d;

use crate::{
    asset::EffectAsset,
    modifiers::{ForceFieldParam, FFNUM},
    spawn::{new_rng, Random},
    Gradient, ParticleEffect, ToWgslString,
};

mod aligned_buffer_vec;
>>>>>>> bed41d1b
mod compute_cache;
mod effect_batcher;
mod effect_cache;
mod pipeline_template;
mod storage_vec;
mod uniform_vec;

use crate::{asset::EffectAsset, Gradient, ParticleEffect, ToWgslString};
use effect_batcher::EffectBatcher;
use effect_cache::BufferKind;
use storage_vec::StorageVec;
use uniform_vec::NamedUniformVec;

use aligned_buffer_vec::AlignedBufferVec;

pub use compute_cache::{ComputeCache, SpecializedComputePipeline};
pub use effect_cache::{EffectBuffer, EffectCache, EffectCacheId, EffectSlice};
pub use pipeline_template::PipelineRegistry;

const VFX_COMMON_SHADER_IMPORT: &'static str = include_str!("vfx_common.wgsl");

<<<<<<< HEAD
const VFX_PREPARE_SHADER_TEMPLATE: &'static str = include_str!("vfx_prepare.wgsl");
const VFX_INIT_SHADER_TEMPLATE: &'static str = include_str!("vfx_init.wgsl");
const VFX_UPDATE_SHADER_TEMPLATE: &'static str = include_str!("vfx_update.wgsl");
const VFX_RENDER_SHADER_TEMPLATE: &'static str = include_str!("vfx_render.wgsl");
=======
const PARTICLES_UPDATE_SHADER_TEMPLATE: &str = include_str!("particles_update.wgsl");
const PARTICLES_RENDER_SHADER_TEMPLATE: &str = include_str!("particles_render.wgsl");
>>>>>>> bed41d1b

const DEFAULT_POSITION_CODE: &str = r##"
    ret.pos = vec3<f32>(0., 0., 0.);
    var dir = rand3() * 2. - 1.;
    dir = normalize(dir);
    var speed = 2.;
    ret.vel = dir * speed;
"##;

const DEFAULT_FORCE_FIELD_CODE: &str = r##"
    vVel = vVel + (spawner.accel * sim_params.dt);
    vPos = vPos + vVel * sim_params.dt;
"##;

const FORCE_FIELD_CODE: &str = include_str!("force_field_code.wgsl");

/// Labels for the Hanabi systems.
#[derive(Debug, Hash, PartialEq, Eq, Clone, SystemLabel)]
pub enum EffectSystems {
    /// Extract the effects to render this frame.
    ExtractEffects,
    /// Extract the effect events to process this frame.
    ExtractEffectEvents,
    /// Prepare GPU data for the extracted effects.
    PrepareEffects,
    /// Queue the GPU commands for the extracted effects.
    QueueEffects,
}

/// Trait to convert any data structure to its equivalent shader code.
trait ShaderCode {
    /// Generate the shader code for the current state of the object.
    fn to_shader_code(&self) -> String;
}

impl ShaderCode for Gradient<Vec2> {
    fn to_shader_code(&self) -> String {
        if self.keys().is_empty() {
            return String::new();
        }
        let mut s: String = self
            .keys()
            .iter()
            .enumerate()
            .map(|(index, key)| {
                format!(
                    "let t{0} = {1};\nlet v{0} = {2};",
                    index,
                    key.ratio().to_wgsl_string(),
                    key.value.to_wgsl_string()
                )
            })
            .fold("// Gradient\n".into(), |s, key| s + &key + "\n");
        if self.keys().len() == 1 {
            s + "size = v0;\n"
        } else {
            // FIXME - particle.age and particle.lifetime are unrelated to Gradient<Vec4>
            s += "let life = particle.age / particle.lifetime;\nif (life <= t0) { size = v0; }\n";
            let mut s = self
                .keys()
                .iter()
                .skip(1)
                .enumerate()
                .map(|(index, _key)| {
                    format!(
                        "else if (life <= t{1}) {{ size = mix(v{0}, v{1}, (life - t{0}) / (t{1} - t{0})); }}\n",
                        index,
                        index + 1
                    )
                })
                .fold(s, |s, key| s + &key);
            s += &format!("else {{ size = v{}; }}\n", self.keys().len() - 1);
            s
        }
    }
}

impl ShaderCode for Gradient<Vec4> {
    fn to_shader_code(&self) -> String {
        if self.keys().is_empty() {
            return String::new();
        }
        let mut s: String = self
            .keys()
            .iter()
            .enumerate()
            .map(|(index, key)| {
                format!(
                    "let t{0} = {1};\nlet c{0} = {2};",
                    index,
                    key.ratio().to_wgsl_string(),
                    key.value.to_wgsl_string()
                )
            })
            .fold("// Gradient\n".into(), |s, key| s + &key + "\n");
        if self.keys().len() == 1 {
            s + "out.color = c0;\n"
        } else {
            // FIXME - particle.age and particle.lifetime are unrelated to Gradient<Vec4>
            s += "let life = particle.age / particle.lifetime;\nif (life <= t0) { out.color = c0; }\n";
            let mut s = self
                .keys()
                .iter()
                .skip(1)
                .enumerate()
                .map(|(index, _key)| {
                    format!(
                        "else if (life <= t{1}) {{ out.color = mix(c{0}, c{1}, (life - t{0}) / (t{1} - t{0})); }}\n",
                        index,
                        index + 1
                    )
                })
                .fold(s, |s, key| s + &key);
            s += &format!("else {{ out.color = c{}; }}\n", self.keys().len() - 1);
            s
        }
    }
}

#[repr(C)]
#[derive(Debug, Copy, Clone, Pod, Zeroable, AsStd430)]
pub(crate) struct GpuSlice {
    base_index: u32,
    count: u32,
    dead_count: u32,
    max_spawn_count: u32,
}

// Single indirect draw call (via draw_indirect / multi_draw_indirect / multi_draw_indirect_count).
#[repr(C)]
#[derive(Debug, Copy, Clone, Pod, Zeroable, AsStd430)]
pub(crate) struct GpuDrawIndirect {
    // The number of vertices to draw.
    vertex_count: u32,
    // The number of instances to draw.
    instance_count: u32,
    // The Index of the first vertex to draw.
    base_vertex: u32,
    // The instance ID of the first instance to draw.
    base_instance: u32,
}

/// Global effect-independent simulation parameters.
#[derive(Debug, Default, Clone, Copy)]
pub(crate) struct SimParams {
    /// Current simulation time.
    time: f64,
    /// Frame timestep.
    dt: f32,
    // TODO - Add time from beginning of VFX system activation ("simulation time") and rename
    // `time` to `app_time` or so, which is the time since the app started, and is usually
    // greater.
}

/// GPU representation of [`SimParams`].
#[repr(C)]
#[derive(Debug, Copy, Clone, Pod, Zeroable, AsStd140)]
struct SimParamsUniform {
    dt: f32,
    time: f32,
    __pad0: f32,
    __pad1: f32,
}

impl Default for SimParamsUniform {
    fn default() -> SimParamsUniform {
        SimParamsUniform {
            dt: 0.04,
            time: 0.0,
            __pad0: 0.0,
            __pad1: 0.0,
        }
    }
}

impl From<SimParams> for SimParamsUniform {
    fn from(src: SimParams) -> Self {
        SimParamsUniform {
            dt: src.dt,
            time: src.time as f32,
            ..Default::default()
        }
    }
}

/// Per-effect parameters.
#[derive(Debug, Default, Clone, Copy)]
pub(crate) struct EffectParams {
    /// Global acceleration (gravity-like) to apply to all particles this frame.
    accel: Vec3,
    /// Offset to add to the particle index to access it in its GPU particle buffer.
    /// Same as [`SpawnerParams::particle_base`], but for the update pass.
    particle_base: u32,
}

/// GPU representation of [`SimParams`].
#[repr(C)]
<<<<<<< HEAD
#[derive(Debug, Copy, Clone, Pod, Zeroable, AsStd140)]
struct EffectParamsUniform {
    accel_x: f32,
    accel_y: f32,
    accel_z: f32,
    particle_base: u32,
    // FIXME - min_uniform_buffer_offset_alignment == 64B
}

impl Default for EffectParamsUniform {
    fn default() -> EffectParamsUniform {
        EffectParamsUniform {
            accel_x: 0.0,
            accel_y: 0.0,
            accel_z: 0.0,
            particle_base: 0,
        }
    }
}

impl From<EffectParams> for EffectParamsUniform {
    fn from(src: EffectParams) -> Self {
        EffectParamsUniform {
            accel_x: src.accel[0],
            accel_y: src.accel[1],
            accel_z: src.accel[2],
            particle_base: src.particle_base,
        }
    }
}

#[derive(Debug, Default, Clone, Copy)]
=======
#[derive(Debug, Default, Clone, Copy, Pod, Zeroable, AsStd430)]
pub struct ForceFieldStd430 {
    pub position_or_direction: Vec3,
    pub max_radius: f32,
    pub min_radius: f32,
    pub mass: f32,
    pub force_exponent: f32,
    pub conform_to_sphere: f32,
}

impl From<ForceFieldParam> for ForceFieldStd430 {
    fn from(param: ForceFieldParam) -> Self {
        ForceFieldStd430 {
            position_or_direction: param.position,
            max_radius: param.max_radius,
            min_radius: param.min_radius,
            mass: param.mass,
            force_exponent: param.force_exponent,
            conform_to_sphere: if param.conform_to_sphere { 1.0 } else { 0.0 },
        }
    }
}

#[repr(C)]
#[derive(Debug, Default, Copy, Clone, Pod, Zeroable, AsStd430)]
>>>>>>> bed41d1b
struct SpawnerParams {
    /// Origin of the effect. This is either added to emitted particles at spawn time, if the effect simulated
    /// in world space, or to all simulated particles if the effect is simulated in local space.
    origin: Vec3,
    /// Number of particles to spawn this frame.
<<<<<<< HEAD
    spawn_count: u32,
=======
    spawn: i32,
    /// Global acceleration applied to all particles each frame.
    /// TODO - This is NOT a spawner/emitter thing, but is a per-effect one. Rename SpawnerParams?
    accel: Vec3,

    /// Current number of used particles.
    count: i32,

    /// Force field components. One PullingForceFieldParam takes up 32 bytes.
    force_field: [ForceFieldStd430; FFNUM],
    ///
    __pad0: Vec3,
>>>>>>> bed41d1b
    /// Spawn seed, for randomized modifiers.
    seed: u32,
    /// Offset to add to the particle index to access it in its GPU particle buffer.
    /// Same as [`EffectParams::particle_base`], but for the init pass.
    particle_base: u32,
    /// Index of the slice into the [`SliceList`] array.
    slice_index: u32,
}

/// GPU representation of [`SpawnerParams`].
#[repr(C)]
#[derive(Debug, Copy, Clone, Pod, Zeroable, AsStd140)]
struct SpawnerParamsUniform {
    origin: Vec4,
    spawn_count: u32,
    seed: u32,
    particle_base: u32,
    slice_index: u32,

    // Pad to 64 bytes for std140 min size
    __pad2: Vec4,
    __pad3: Vec4,
}

impl Default for SpawnerParamsUniform {
    fn default() -> SpawnerParamsUniform {
        SpawnerParamsUniform {
            origin: Vec4::ZERO,
            spawn_count: 0,
            seed: 0,
            particle_base: 0,
            slice_index: 0,
            __pad2: Vec4::ZERO,
            __pad3: Vec4::ZERO,
        }
    }
}

impl From<SpawnerParams> for SpawnerParamsUniform {
    fn from(src: SpawnerParams) -> Self {
        SpawnerParamsUniform {
            origin: src.origin.extend(0.0),
            spawn_count: src.spawn_count,
            seed: src.seed,
            particle_base: src.particle_base,
            slice_index: src.slice_index,
            ..Default::default()
        }
    }
}

/// GPU representation of a dispatch buffer for indirect compute dispatch.
#[repr(C)]
#[derive(Debug, Default, Copy, Clone, Pod, Zeroable, AsStd430)]
struct DispatchBuffer {
    x: u32,
    y: u32,
    z: u32,
    __pad: u32,
}

pub struct ParticlesPreparePipeline {
    dispatch_buffer_layout: BindGroupLayout,
    pipeline: ComputePipeline,
}

impl FromWorld for ParticlesPreparePipeline {
    fn from_world(world: &mut World) -> Self {
        let world = world.cell();
        let render_device = world.get_resource::<RenderDevice>().unwrap();

        // group(3)
        trace!(
            "DispatchBuffer: std430_size_static = {}",
            DispatchBuffer::std430_size_static()
        );
        let dispatch_buffer_layout =
            render_device.create_bind_group_layout(&BindGroupLayoutDescriptor {
                entries: &[BindGroupLayoutEntry {
                    binding: 0,
                    visibility: ShaderStages::COMPUTE,
                    ty: BindingType::Buffer {
                        ty: BufferBindingType::Storage { read_only: false },
                        has_dynamic_offset: true,
                        min_binding_size: BufferSize::new(
                            DispatchBuffer::std430_size_static() as u64
                        ),
                    },
                    count: None,
                }],
                label: Some("vfx_prepare_dispatch_buffer_layout"),
            });

        let pipeline_layout = render_device.create_pipeline_layout(&PipelineLayoutDescriptor {
            label: Some("vfx_prepare_pipeline_layout"),
            bind_group_layouts: &[&dispatch_buffer_layout],
            push_constant_ranges: &[],
        });

        let mut source = VFX_PREPARE_SHADER_TEMPLATE.to_string();
        source.insert_str(0, VFX_COMMON_SHADER_IMPORT); // FIXME - #import not working on compute shaders

        //trace!("Specialized compute pipeline:\n{}", source);

        let shader_module = render_device.create_shader_module(&ShaderModuleDescriptor {
            label: Some("vfx_prepare.wgsl"),
            source: ShaderSource::Wgsl(Cow::Owned(source)),
        });

        let pipeline = render_device.create_compute_pipeline(&ComputePipelineDescriptor {
            label: Some("vfx_prepare_pipeline"),
            layout: Some(pipeline_layout),
            module: &shader_module,
            entry_point: "main",
        });

        ParticlesPreparePipeline {
            dispatch_buffer_layout,
            pipeline,
        }
    }
}

pub struct ParticlesInitPipeline {
    // common
    particles_buffer_layout: BindGroupLayout,
    dead_list_layout: BindGroupLayout,
    slice_list_layout: BindGroupLayout,
    // init
    spawner_buffer_layout: BindGroupLayout,
    dispatch_buffer_layout: BindGroupLayout,
    pipeline_layout: PipelineLayout,
}

impl FromWorld for ParticlesInitPipeline {
    fn from_world(world: &mut World) -> Self {
        let world = world.cell();
        let render_device = world.get_resource::<RenderDevice>().unwrap();

        let limits = render_device.limits();
        bevy::log::info!(
            "GPU limits:\n- max_compute_invocations_per_workgroup={}\n- max_compute_workgroup_size_x={}\n- max_compute_workgroup_size_y={}\n- max_compute_workgroup_size_z={}\n- max_compute_workgroups_per_dimension={}\n- min_storage_buffer_offset_alignment={}",
            limits.max_compute_invocations_per_workgroup, limits.max_compute_workgroup_size_x, limits.max_compute_workgroup_size_y, limits.max_compute_workgroup_size_z,
            limits.max_compute_workgroups_per_dimension, limits.min_storage_buffer_offset_alignment
        );
        bevy::log::info!("GPU limits = {:?}", limits);

        //
        // Common
        //

        // group(0)
        trace!(
            "Particle: std430_size_static = {}",
            Particle::std430_size_static()
        );
        let particles_buffer_layout =
            render_device.create_bind_group_layout(&BindGroupLayoutDescriptor {
                entries: &[BindGroupLayoutEntry {
                    binding: 0,
                    visibility: ShaderStages::COMPUTE,
                    ty: BindingType::Buffer {
                        ty: BufferBindingType::Storage { read_only: false },
                        has_dynamic_offset: false,
                        min_binding_size: BufferSize::new(Particle::std430_size_static() as u64),
                    },
                    count: None,
                }],
                label: Some("vfx_particles_buffer_layout"),
            });

        // group(1)
        let dead_list_layout = render_device.create_bind_group_layout(&BindGroupLayoutDescriptor {
            entries: &[BindGroupLayoutEntry {
                binding: 0,
                visibility: ShaderStages::COMPUTE,
                ty: BindingType::Buffer {
                    ty: BufferBindingType::Storage { read_only: false },
                    has_dynamic_offset: true,
                    min_binding_size: BufferSize::new(std::mem::size_of::<u32>()),
                },
                count: None,
            }],
            label: Some("vfx_dead_list_layout"),
        });

        // group(2)
        let slice_list_layout =
            render_device.create_bind_group_layout(&BindGroupLayoutDescriptor {
                entries: &[BindGroupLayoutEntry {
                    binding: 0,
                    visibility: ShaderStages::COMPUTE,
                    ty: BindingType::Buffer {
                        ty: BufferBindingType::Storage { read_only: false },
                        has_dynamic_offset: true,
                        min_binding_size: BufferSize::new(GpuSlice::std430_size_static() as u64),
                    },
                    count: None,
                }],
                label: Some("vfx_slice_list_layout"),
            });

        //
        // Init pipeline
        //

        // group(2)
        trace!(
            "SpawnerParamsUniform: std140_size_static = {}",
            SpawnerParamsUniform::std140_size_static()
        );
        let spawner_buffer_layout =
            render_device.create_bind_group_layout(&BindGroupLayoutDescriptor {
                entries: &[BindGroupLayoutEntry {
                    binding: 0,
                    visibility: ShaderStages::COMPUTE,
                    ty: BindingType::Buffer {
                        ty: BufferBindingType::Uniform,
                        has_dynamic_offset: true,
                        min_binding_size: BufferSize::new(
                            SpawnerParamsUniform::std140_size_static() as u64,
                        ),
                    },
                    count: None,
                }],
                label: Some("vfx_spawner_buffer_layout"),
            });

        // group(3)
        trace!(
            "DispatchBuffer: std430_size_static = {}",
            DispatchBuffer::std430_size_static()
        );
        let dispatch_buffer_layout =
            render_device.create_bind_group_layout(&BindGroupLayoutDescriptor {
                entries: &[BindGroupLayoutEntry {
                    binding: 0,
                    visibility: ShaderStages::COMPUTE,
                    ty: BindingType::Buffer {
                        ty: BufferBindingType::Storage { read_only: false },
                        has_dynamic_offset: true,
                        min_binding_size: BufferSize::new(
                            DispatchBuffer::std430_size_static() as u64
                        ),
                    },
                    count: None,
                }],
                label: Some("vfx_dispatch_buffer_layout"),
            });

        let pipeline_layout = render_device.create_pipeline_layout(&PipelineLayoutDescriptor {
            label: Some("vfx_init_pipeline_layout"),
            bind_group_layouts: &[
                &particles_buffer_layout,
                &dead_list_layout,
                &slice_list_layout,
                &spawner_buffer_layout,
                &dispatch_buffer_layout,
            ],
            push_constant_ranges: &[],
        });

        ParticlesInitPipeline {
            // common
            particles_buffer_layout,
            dead_list_layout,
            slice_list_layout,
            // init
            spawner_buffer_layout,
            dispatch_buffer_layout,
            pipeline_layout,
        }
    }
}

pub struct ParticlesUpdatePipeline {
    // common
    particles_buffer_layout: BindGroupLayout,
    dead_list_layout: BindGroupLayout,
    slice_list_layout: BindGroupLayout,
    // update
    draw_indirect_layout: BindGroupLayout,
    indirect_buffer_layout: BindGroupLayout,
    sim_params_layout: BindGroupLayout,
    effect_params_layout: BindGroupLayout,
    pipeline_layout: PipelineLayout,
}

impl FromWorld for ParticlesUpdatePipeline {
    fn from_world(world: &mut World) -> Self {
        let world = world.cell();
        let render_device = world.get_resource::<RenderDevice>().unwrap();

        // FIXME - Use `max_compute_workgroups_per_dimension` to cap the dispatch() call (and therefore the number of particles updated per call)
        let limits = render_device.limits();
        bevy::log::info!(
            "GPU limits:\n- max_compute_invocations_per_workgroup={}\n- max_compute_workgroup_size_x={}\n- max_compute_workgroup_size_y={}\n- max_compute_workgroup_size_z={}\n- max_compute_workgroups_per_dimension={}",
            limits.max_compute_invocations_per_workgroup, limits.max_compute_workgroup_size_x, limits.max_compute_workgroup_size_y, limits.max_compute_workgroup_size_z, limits.max_compute_workgroups_per_dimension
        );

        //
        // Common
        //

        // group(0)
        trace!(
            "Particle: std430_size_static = {}",
            Particle::std430_size_static()
        );
        let particles_buffer_layout =
            render_device.create_bind_group_layout(&BindGroupLayoutDescriptor {
                entries: &[BindGroupLayoutEntry {
                    binding: 0,
                    visibility: ShaderStages::COMPUTE,
                    ty: BindingType::Buffer {
                        ty: BufferBindingType::Storage { read_only: false },
                        has_dynamic_offset: false,
                        min_binding_size: BufferSize::new(Particle::std430_size_static() as u64),
                    },
                    count: None,
                }],
                label: Some("vfx_particles_buffer_layout"),
            });

        // group(1)
        let dead_list_layout = render_device.create_bind_group_layout(&BindGroupLayoutDescriptor {
            entries: &[BindGroupLayoutEntry {
                binding: 0,
                visibility: ShaderStages::COMPUTE,
                ty: BindingType::Buffer {
                    ty: BufferBindingType::Storage { read_only: false },
                    has_dynamic_offset: false,
                    min_binding_size: BufferSize::new(std::mem::size_of::<u32>()),
                },
                count: None,
            }],
            label: Some("vfx_dead_list_layout"),
        });

        // group(2)
        let slice_list_layout =
            render_device.create_bind_group_layout(&BindGroupLayoutDescriptor {
                entries: &[BindGroupLayoutEntry {
                    binding: 0,
                    visibility: ShaderStages::COMPUTE,
                    ty: BindingType::Buffer {
                        ty: BufferBindingType::Storage { read_only: false },
                        has_dynamic_offset: true,
                        min_binding_size: BufferSize::new(GpuSlice::std430_size_static() as u64),
                    },
                    count: None,
                }],
                label: Some("vfx_slice_list_layout"),
            });

        //
        // Update pipeline
        //

        // group(2)
        let draw_indirect_layout =
            render_device.create_bind_group_layout(&BindGroupLayoutDescriptor {
                entries: &[BindGroupLayoutEntry {
                    binding: 0,
                    visibility: ShaderStages::COMPUTE,
                    ty: BindingType::Buffer {
                        ty: BufferBindingType::Storage { read_only: false },
                        has_dynamic_offset: true,
                        min_binding_size: BufferSize::new(4 * 4),
                    },
                    count: None,
                }],
                label: Some("vfx_draw_indirect_layout"),
            });

        // group(3)
        let indirect_buffer_layout =
            render_device.create_bind_group_layout(&BindGroupLayoutDescriptor {
                entries: &[BindGroupLayoutEntry {
                    binding: 0,
                    visibility: ShaderStages::COMPUTE,
                    ty: BindingType::Buffer {
                        ty: BufferBindingType::Storage { read_only: false },
                        has_dynamic_offset: true,
                        min_binding_size: BufferSize::new(4),
                    },
                    count: None,
                }],
                label: Some("vfx_indirect_buffer_layout"),
            });

        // group(4)
        trace!(
            "SimParamsUniform: std140_size_static = {}",
            SimParamsUniform::std140_size_static()
        );
        let sim_params_layout =
            render_device.create_bind_group_layout(&BindGroupLayoutDescriptor {
                entries: &[BindGroupLayoutEntry {
                    binding: 0,
                    visibility: ShaderStages::COMPUTE,
                    ty: BindingType::Buffer {
                        ty: BufferBindingType::Uniform,
                        has_dynamic_offset: false,
                        min_binding_size: BufferSize::new(
                            SimParamsUniform::std140_size_static() as u64
                        ),
                    },
                    count: None,
                }],
                label: Some("vfx_sim_params_layout"),
            });

        // group(5)
        trace!(
            "EffectParamsUniform: std140_size_static = {}",
            EffectParamsUniform::std140_size_static()
        );
        let effect_params_layout =
            render_device.create_bind_group_layout(&BindGroupLayoutDescriptor {
                entries: &[BindGroupLayoutEntry {
                    binding: 0,
                    visibility: ShaderStages::COMPUTE,
                    ty: BindingType::Buffer {
                        ty: BufferBindingType::Uniform,
                        has_dynamic_offset: true,
                        min_binding_size: BufferSize::new(
                            EffectParamsUniform::std140_size_static() as u64,
                        ),
                    },
                    count: None,
                }],
                label: Some("vfx_effect_params_layout"),
            });

        let pipeline_layout = render_device.create_pipeline_layout(&PipelineLayoutDescriptor {
            label: Some("vfx_update_pipeline_layout"),
            bind_group_layouts: &[
                &particles_buffer_layout,
                &dead_list_layout,
                &slice_list_layout,
                &draw_indirect_layout,
                &indirect_buffer_layout,
                &sim_params_layout,
                &effect_params_layout,
            ],
            push_constant_ranges: &[],
        });

        ParticlesUpdatePipeline {
            // common
            particles_buffer_layout,
            dead_list_layout,
            slice_list_layout,
            // update
            draw_indirect_layout,
            indirect_buffer_layout,
            sim_params_layout,
            effect_params_layout,
            pipeline_layout,
        }
    }
}

pub struct ParticlesRenderPipeline {
    particles_buffer_layout: BindGroupLayout,
    view_layout: BindGroupLayout,
    material_layout: BindGroupLayout,
}

impl FromWorld for ParticlesRenderPipeline {
    fn from_world(world: &mut World) -> Self {
        let world = world.cell();
        let render_device = world.get_resource::<RenderDevice>().unwrap();

        let particles_buffer_layout =
            render_device.create_bind_group_layout(&BindGroupLayoutDescriptor {
                entries: &[BindGroupLayoutEntry {
                    binding: 0,
                    visibility: ShaderStages::VERTEX,
                    ty: BindingType::Buffer {
                        ty: BufferBindingType::Storage { read_only: true },
                        has_dynamic_offset: false,
                        min_binding_size: BufferSize::new(Particle::std430_size_static() as u64),
                    },
                    count: None,
                }],
                label: Some("vfx_render_particle_buffer_layout"),
            });

        let view_layout = render_device.create_bind_group_layout(&BindGroupLayoutDescriptor {
            entries: &[BindGroupLayoutEntry {
                binding: 0,
                visibility: ShaderStages::VERTEX | ShaderStages::FRAGMENT,
                ty: BindingType::Buffer {
                    ty: BufferBindingType::Uniform,
                    has_dynamic_offset: true,
                    min_binding_size: BufferSize::new(ViewUniform::std140_size_static() as u64),
                },
                count: None,
            }],
            label: Some("vfx_render_view_layout"),
        });

        let material_layout = render_device.create_bind_group_layout(&BindGroupLayoutDescriptor {
            entries: &[
                BindGroupLayoutEntry {
                    binding: 0,
                    visibility: ShaderStages::FRAGMENT,
                    ty: BindingType::Texture {
                        multisampled: false,
                        sample_type: TextureSampleType::Float { filterable: true },
                        view_dimension: TextureViewDimension::D2,
                    },
                    count: None,
                },
                BindGroupLayoutEntry {
                    binding: 1,
                    visibility: ShaderStages::FRAGMENT,
                    ty: BindingType::Sampler(SamplerBindingType::Filtering),
                    count: None,
                },
            ],
            label: Some("vfx_render_material_layout"),
        });

        ParticlesRenderPipeline {
            particles_buffer_layout,
            view_layout,
            material_layout,
        }
    }
}

#[derive(Clone, Hash, PartialEq, Eq)]
pub struct ParticleInitPipelineKey {
    /// Code for the position initialization of newly emitted particles.
    position_code: String,
}

impl Default for ParticleInitPipelineKey {
    fn default() -> Self {
        ParticleInitPipelineKey {
            position_code: Default::default(),
        }
    }
}

impl SpecializedComputePipeline for ParticlesInitPipeline {
    type Key = ParticleInitPipelineKey;

    fn specialize(&self, key: Self::Key, render_device: &RenderDevice) -> ComputePipeline {
        trace!(
            "Specializing init pipeline: position_code={:?}",
            key.position_code,
        );

        let mut source = VFX_INIT_SHADER_TEMPLATE.replace("{{INIT_POS_VEL}}", &key.position_code);
        source.insert_str(0, VFX_COMMON_SHADER_IMPORT); // FIXME - #import not working on compute shaders

        //trace!("Specialized compute pipeline:\n{}", source);

        let shader_module = render_device.create_shader_module(&ShaderModuleDescriptor {
            label: Some("vfx_init.wgsl"),
            source: ShaderSource::Wgsl(Cow::Owned(source)),
        });

        let pipeline = render_device.create_compute_pipeline(&ComputePipelineDescriptor {
            label: Some("vfx_init_pipeline"),
            layout: Some(&self.pipeline_layout),
            module: &shader_module,
            entry_point: "main",
        });

        pipeline
    }
}

<<<<<<< HEAD
#[derive(Clone, Hash, PartialEq, Eq)]
pub struct ParticleUpdatePipelineKey {}

impl Default for ParticleUpdatePipelineKey {
    fn default() -> Self {
        ParticleUpdatePipelineKey {}
    }
=======
#[derive(Default, Clone, Hash, PartialEq, Eq)]
pub struct ParticleUpdatePipelineKey {
    /// Code for the position initialization of newly emitted particles.
    position_code: String,
    force_field_code: String,
>>>>>>> bed41d1b
}

impl SpecializedComputePipeline for ParticlesUpdatePipeline {
    type Key = ParticleUpdatePipelineKey;

<<<<<<< HEAD
    fn specialize(&self, _key: Self::Key, render_device: &RenderDevice) -> ComputePipeline {
        trace!("Specializing update compute pipeline...");

        let mut source = VFX_UPDATE_SHADER_TEMPLATE.to_string();
        source.insert_str(0, VFX_COMMON_SHADER_IMPORT); // FIXME - #import not working on compute shaders

        trace!("Specialized update compute pipeline:\n{}", source);
=======
    fn specialize(&self, key: Self::Key, render_device: &RenderDevice) -> ComputePipeline {
        let mut source =
            PARTICLES_UPDATE_SHADER_TEMPLATE.replace("{{INIT_POS_VEL}}", &key.position_code);

        source = source.replace("{{FORCE_FIELD_CODE}}", &key.force_field_code);

        //trace!("Specialized compute pipeline:\n{}", source);
>>>>>>> bed41d1b

        let shader_module = render_device.create_shader_module(&ShaderModuleDescriptor {
            label: Some("particles_update.wgsl"),
            source: ShaderSource::Wgsl(Cow::Owned(source)),
        });

<<<<<<< HEAD
        let pipeline = render_device.create_compute_pipeline(&ComputePipelineDescriptor {
            label: Some("vfx_update_pipeline"),
=======
        render_device.create_compute_pipeline(&RawComputePipelineDescriptor {
            label: Some("particles_update_compute_pipeline"),
>>>>>>> bed41d1b
            layout: Some(&self.pipeline_layout),
            module: &shader_module,
            entry_point: "main",
        })
    }
}

#[cfg(all(feature = "2d", feature = "3d"))]
#[derive(Debug, Copy, Clone, PartialEq, Eq, Hash)]
pub enum PipelineMode {
    Camera2d,
    Camera3d,
}

#[derive(Clone, Hash, PartialEq, Eq)]
pub struct ParticleRenderPipelineKey {
    /// Render shader, with template applied, but not preprocessed yet.
    shader: Handle<Shader>,
    /// Key: PARTICLE_TEXTURE
    /// Define a texture sampled to modulate the particle color.
    /// This key requires the presence of UV coordinates on the particle vertices.
    particle_texture: Option<Handle<Image>>,
    /// For dual-mode configurations only, the actual mode of the current render
    /// pipeline. Otherwise the mode is implicitly determined by the active feature.
    #[cfg(all(feature = "2d", feature = "3d"))]
    pipeline_mode: PipelineMode,
}

impl Default for ParticleRenderPipelineKey {
    fn default() -> Self {
        ParticleRenderPipelineKey {
            shader: Handle::<Shader>::default(),
            particle_texture: None,
            #[cfg(all(feature = "2d", feature = "3d"))]
            pipeline_mode: PipelineMode::Camera3d,
        }
    }
}

impl SpecializedRenderPipeline for ParticlesRenderPipeline {
    type Key = ParticleRenderPipelineKey;

    fn specialize(&self, key: Self::Key) -> RenderPipelineDescriptor {
        // Base mandatory part of vertex buffer layout
        let vertex_buffer_layout = VertexBufferLayout {
            array_stride: 20,
            step_mode: VertexStepMode::Vertex,
            attributes: vec![
                // [[location(0)]] vertex_position: vec3<f32>
                VertexAttribute {
                    format: VertexFormat::Float32x3,
                    offset: 0,
                    shader_location: 0,
                },
                // [[location(1)]] vertex_uv: vec2<f32>
                VertexAttribute {
                    format: VertexFormat::Float32x2,
                    offset: 12,
                    shader_location: 1,
                },
                // [[location(1)]] vertex_color: u32
                // VertexAttribute {
                //     format: VertexFormat::Uint32,
                //     offset: 12,
                //     shader_location: 1,
                // },
                // [[location(2)]] vertex_velocity: vec3<f32>
                // VertexAttribute {
                //     format: VertexFormat::Float32x3,
                //     offset: 12,
                //     shader_location: 1,
                // },
                // [[location(3)]] vertex_uv: vec2<f32>
                // VertexAttribute {
                //     format: VertexFormat::Float32x2,
                //     offset: 28,
                //     shader_location: 3,
                // },
            ],
        };

        let mut layout = vec![
            self.particles_buffer_layout.clone(),
            self.view_layout.clone(),
        ];
        let mut shader_defs = vec![];

        // Key: PARTICLE_TEXTURE
        if key.particle_texture.is_some() {
            layout.push(self.material_layout.clone());
            shader_defs.push("PARTICLE_TEXTURE".to_string());
            // // [[location(1)]] vertex_uv: vec2<f32>
            // vertex_buffer_layout.attributes.push(VertexAttribute {
            //     format: VertexFormat::Float32x2,
            //     offset: 12,
            //     shader_location: 1,
            // });
            // vertex_buffer_layout.array_stride += 8;
        }

        #[cfg(all(feature = "2d", feature = "3d"))]
        let depth_stencil = match key.pipeline_mode {
            // Bevy's Transparent2d render phase doesn't support a depth-stencil buffer.
            PipelineMode::Camera2d => None,
            PipelineMode::Camera3d => Some(DepthStencilState {
                format: TextureFormat::Depth32Float,
                depth_write_enabled: false,
                // Bevy uses reverse-Z, so Greater really means closer
                depth_compare: CompareFunction::Greater,
                stencil: StencilState::default(),
                bias: DepthBiasState::default(),
            }),
        };

        #[cfg(all(feature = "2d", not(feature = "3d")))]
        let depth_stencil: Option<DepthStencilState> = None;

        #[cfg(all(feature = "3d", not(feature = "2d")))]
        let depth_stencil = Some(DepthStencilState {
            format: TextureFormat::Depth32Float,
            depth_write_enabled: false,
            // Bevy uses reverse-Z, so Greater really means closer
            depth_compare: CompareFunction::Greater,
            stencil: StencilState::default(),
            bias: DepthBiasState::default(),
        });

        RenderPipelineDescriptor {
            vertex: VertexState {
                shader: key.shader.clone(),
                entry_point: "vertex".into(),
                shader_defs: shader_defs.clone(),
                buffers: vec![vertex_buffer_layout],
            },
            fragment: Some(FragmentState {
                shader: key.shader,
                shader_defs,
                entry_point: "fragment".into(),
                targets: vec![ColorTargetState {
                    format: TextureFormat::bevy_default(),
                    blend: Some(BlendState::ALPHA_BLENDING),
                    write_mask: ColorWrites::ALL,
                }],
            }),
            layout: Some(layout),
            primitive: PrimitiveState {
                front_face: FrontFace::Ccw,
                cull_mode: None,
                unclipped_depth: false,
                polygon_mode: PolygonMode::Fill,
                conservative: false,
                topology: PrimitiveTopology::TriangleList,
                strip_index_format: None,
            },
            depth_stencil,
            multisample: MultisampleState {
                count: 4, // TODO: Res<Msaa>.samples
                mask: !0,
                alpha_to_coverage_enabled: false,
            },
            label: Some("particle_render_pipeline".into()),
        }
    }
}

/// A single effect instance extracted from a [`ParticleEffect`] as a [`RenderWorld`] item.
#[derive(Component)]
pub struct ExtractedEffect {
    /// Handle to the effect asset this instance is based on.
    /// The handle is weak to prevent refcount cycles and gracefully handle assets unloaded
    /// or destroyed after a draw call has been submitted.
    pub handle: Handle<EffectAsset>,
    /// Number of particles to spawn this frame for the effect.
    /// Obtained from calling [`Spawner::tick()`] on the source effect instance.
    pub spawn_count: u32,
    /// Global transform of the effect origin.
    pub transform: Mat4,
    /// Constant acceleration applied to all particles.
    pub accel: Vec3,
    /// Force field applied to all particles in the "update" phase.
    force_field: [ForceFieldParam; FFNUM],
    /// Particles tint to modulate with the texture image.
    pub color: Color,
    pub rect: Rect<f32>,
    // Texture to use for the sprites of the particles of this effect.
    //pub image: Handle<Image>,
    pub has_image: bool, // TODO -> use flags
    /// Texture to modulate the particle color.
    pub image_handle_id: HandleId,
    /// Render shader.
    pub shader: Handle<Shader>,
    /// Update position code.
    pub position_code: String,
    /// Update force field code.
    pub force_field_code: String,
}

impl ExtractedEffect {
    fn layout_flags(&self) -> LayoutFlags {
        if self.has_image {
            LayoutFlags::PARTICLE_TEXTURE
        } else {
            LayoutFlags::NONE
        }
    }
}

/// Extracted data for newly-added [`ParticleEffect`] component requiring a new GPU allocation.
pub struct AddedEffect {
    /// Entity with a newly-added [`ParticleEffect`] component.
    pub entity: Entity,
    /// Capacity of the effect (and therefore, the particle buffer), in number of particles.
    pub capacity: u32,
    /// Size in bytes of each particle.
    pub item_size: u32,
    /// Handle of the effect asset.
    pub handle: Handle<EffectAsset>,
}

/// Collection of all extracted effects for this frame, inserted into the
/// [`RenderWorld`] as a render resource.
#[derive(Default)]
pub struct ExtractedEffects {
    /// Map of extracted effects from the entity the source [`ParticleEffect`] is on.
    pub effects: HashMap<Entity, ExtractedEffect>,
    /// Entites which had their [`ParticleEffect`] component removed.
    pub removed_effect_entities: Vec<Entity>,
    /// Newly added effects without a GPU allocation yet.
    pub added_effects: Vec<AddedEffect>,
}

#[derive(Default)]
pub struct EffectAssetEvents {
    pub images: Vec<AssetEvent<Image>>,
}

pub fn extract_effect_events(
    mut render_world: ResMut<RenderWorld>,
    mut image_events: EventReader<AssetEvent<Image>>,
) {
    trace!("extract_effect_events");
    let mut events = render_world
        .get_resource_mut::<EffectAssetEvents>()
        .unwrap();
    let EffectAssetEvents { ref mut images } = *events;
    images.clear();

    for image in image_events.iter() {
        // AssetEvent: !Clone
        images.push(match image {
            AssetEvent::Created { handle } => AssetEvent::Created {
                handle: handle.clone_weak(),
            },
            AssetEvent::Modified { handle } => AssetEvent::Modified {
                handle: handle.clone_weak(),
            },
            AssetEvent::Removed { handle } => AssetEvent::Removed {
                handle: handle.clone_weak(),
            },
        });
    }
}

/// System extracting data for rendering of all active [`ParticleEffect`] components.
///
/// Extract rendering data for all [`ParticleEffect`] components in the world which are
/// visible ([`ComputedVisibility::is_visible`] is `true`), and wrap the data into a new
/// [`ExtractedEffect`] instance added to the [`ExtractedEffects`] resource.
pub(crate) fn extract_effects(
    mut render_world: ResMut<RenderWorld>,
    time: Res<Time>,
    effects: Res<Assets<EffectAsset>>,
    _images: Res<Assets<Image>>,
    mut shaders: ResMut<Assets<Shader>>,
    mut pipeline_registry: ResMut<PipelineRegistry>,
    mut rng: ResMut<Random>,
    mut query: ParamSet<(
        // All existing ParticleEffect components
        Query<(
            Entity,
            &ComputedVisibility,
            &mut ParticleEffect, //TODO - Split EffectAsset::Spawner (desc) and ParticleEffect::SpawnerData (runtime data), and init the latter on component add without a need for the former
            &GlobalTransform,
        )>,
        // Newly added ParticleEffect components
        Query<
            (Entity, &mut ParticleEffect),
            (
                Added<ParticleEffect>,
                With<ComputedVisibility>,
                With<GlobalTransform>,
            ),
        >,
    )>,
    removed_effects: RemovedComponents<ParticleEffect>,
) {
    trace!("extract_effects");

    // Save simulation params into render world
    let mut sim_params = render_world.get_resource_mut::<SimParams>().unwrap();
    let dt = time.delta_seconds();
    sim_params.time = time.seconds_since_startup();
    sim_params.dt = dt;
    trace!("sim_params: time={} dt={}", sim_params.time, sim_params.dt);

    let mut extracted_effects = render_world.get_resource_mut::<ExtractedEffects>().unwrap();

    // Collect removed effects for later GPU data purge
    extracted_effects.removed_effect_entities = removed_effects.iter().collect();

    // Collect added effects for later GPU data allocation
    extracted_effects.added_effects = query
        .p1()
        .iter()
        .map(|(entity, effect)| {
            let handle = effect.handle.clone_weak();
            let asset = effects.get(&effect.handle).unwrap();
            AddedEffect {
                entity,
                capacity: asset.capacity,
                item_size: Particle::std430_size_static() as u32, // effect.item_size(),
                handle,
            }
        })
        .collect();

    // Loop over all existing effects to update them
    for (entity, computed_visibility, mut effect, transform) in query.p0().iter_mut() {
        // Check if visible
        if !computed_visibility.is_visible {
            continue;
        }

        // Check if asset is available, otherwise silently ignore
        let asset = match effects.get(&effect.handle) {
            Some(asset) => asset,
            None => continue,
        };
        //let size = image.texture_descriptor.size;

<<<<<<< HEAD
        // Tick the effect's spawner to determine the spawn count for this frame
        let spawner = effect.spawner(&asset.spawner);
        let spawn_count = spawner.tick(dt);

        // Extract the global effect acceleration to apply to all particles
        let accel = asset.update_layout.accel;
=======
            // Tick the effect's spawner to determine the spawn count for this frame
            let spawner = effect.spawner(&asset.spawner);

            let spawn_count = spawner.tick(dt, &mut rng.0);

            // Extract the acceleration
            let accel = asset.update_layout.accel;
            let force_field = asset.update_layout.force_field;
>>>>>>> bed41d1b

        // Generate the shader code for the position initializing of newly emitted particles
        // TODO - Move that to a pre-pass, not each frame!
        let position_code = &asset.init_layout.position_code;
        let position_code = if position_code.is_empty() {
            DEFAULT_POSITION_CODE.to_owned()
        } else {
            position_code.clone()
        };

<<<<<<< HEAD
        // Generate the shader code for the color over lifetime gradient.
        // TODO - Move that to a pre-pass, not each frame!
        let mut vertex_modifiers = if let Some(grad) = &asset.render_layout.lifetime_color_gradient
        {
            grad.to_shader_code()
        } else {
            String::new()
        };
        if let Some(grad) = &asset.render_layout.size_color_gradient {
            vertex_modifiers += &grad.to_shader_code();
        }
        //trace!("vertex_modifiers={}", vertex_modifiers);
=======
            // Generate the shader code for the force field of newly emitted particles
            // TODO - Move that to a pre-pass, not each frame!
            // let force_field_code = &asset.init_layout.force_field_code;
            // let force_field_code = if force_field_code.is_empty() {
            let force_field_code = if 0.0 == asset.update_layout.force_field[0].force_exponent {
                DEFAULT_FORCE_FIELD_CODE.to_owned()
            } else {
                FORCE_FIELD_CODE.to_owned()
            };

            // Generate the shader code for the color over lifetime gradient.
            // TODO - Move that to a pre-pass, not each frame!
            let mut vertex_modifiers =
                if let Some(grad) = &asset.render_layout.lifetime_color_gradient {
                    grad.to_shader_code()
                } else {
                    String::new()
                };
            if let Some(grad) = &asset.render_layout.size_color_gradient {
                vertex_modifiers += &grad.to_shader_code();
            }
            trace!("vertex_modifiers={}", vertex_modifiers);
>>>>>>> bed41d1b

        // Configure the shader template, and make sure a corresponding shader asset exists
        let shader_source =
            VFX_RENDER_SHADER_TEMPLATE.replace("{{VERTEX_MODIFIERS}}", &vertex_modifiers);
        let shader = pipeline_registry.configure(&shader_source, &mut shaders);

<<<<<<< HEAD
        trace!(
            "extracted: handle={:?} shader={:?} has_image={}",
            effect.handle,
            shader,
            if asset.render_layout.particle_texture.is_some() {
                "Y"
            } else {
                "N"
            }
        );

        extracted_effects.effects.insert(
            entity,
            ExtractedEffect {
                handle: effect.handle.clone_weak(),
                spawn_count,
                color: Color::RED, //effect.color,
                transform: transform.compute_matrix(),
                accel,
                rect: Rect {
                    min: Vec2::ZERO,
                    max: Vec2::new(0.2, 0.2), // effect
                                              //.custom_size
                                              //.unwrap_or_else(|| Vec2::new(size.width as f32, size.height as f32)),
=======
            trace!(
                "extracted: handle={:?} shader={:?} has_image={} position_code={} force_field_code={}",
                effect.handle,
                shader,
                if asset.render_layout.particle_texture.is_some() {
                    "Y"
                } else {
                    "N"
                },
                position_code,
                force_field_code,
            );

            extracted_effects.effects.insert(
                entity,
                ExtractedEffect {
                    handle: effect.handle.clone_weak(),
                    spawn_count,
                    color: Color::RED, //effect.color,
                    transform: transform.compute_matrix(),
                    accel,
                    force_field,
                    rect: Rect {
                        left: -0.1,
                        top: -0.1,
                        right: 0.1,
                        bottom: 0.1, // effect
                                     //.custom_size
                                     //.unwrap_or_else(|| Vec2::new(size.width as f32, size.height as f32)),
                    },
                    has_image: asset.render_layout.particle_texture.is_some(),
                    image_handle_id: asset
                        .render_layout
                        .particle_texture
                        .clone()
                        .map_or(HandleId::default::<Image>(), |handle| handle.id),
                    shader,
                    position_code,
                    force_field_code,
>>>>>>> bed41d1b
                },
                has_image: asset.render_layout.particle_texture.is_some(),
                image_handle_id: asset
                    .render_layout
                    .particle_texture
                    .clone()
                    .map_or(HandleId::default::<Image>(), |handle| handle.id),
                shader,
                position_code,
            },
        );
    }
}

/// A single particle as stored in a GPU buffer.
#[repr(C)]
#[derive(Debug, Copy, Clone, Pod, Zeroable, AsStd430)]
struct Particle {
    /// Particle position in effect space (local or world).
    pub position: [f32; 3],
    /// Current particle age in \[0:`lifetime`\].
    pub age: f32,
    /// Particle velocity in effect space (local or world).
    pub velocity: [f32; 3],
    /// Total particle lifetime.
    pub lifetime: f32,
}

/// A single vertex of a particle mesh as stored in a GPU buffer.
#[repr(C)]
#[derive(Copy, Clone, Pod, Zeroable)]
struct ParticleVertex {
    /// Vertex position.
    pub position: [f32; 3],
    /// UV coordinates of vertex.
    pub uv: [f32; 2],
}

/// Global resource containing the GPU data to draw all the particle effects in all views.
///
/// The resource is populated by [`prepare_effects()`] with all the effects to render
/// for the current frame, for all views in the frame, and consumed by [`queue_effects()`]
/// to actually enqueue the drawning commands to draw those effects.
pub(crate) struct EffectsMeta {
    /// Map from an entity with a [`ParticleEffect`] component attached to it, to the associated
    /// effect slice allocated in an [`EffectCache`].
    entity_map: HashMap<Entity, EffectSlice>,
    /// Global effect cache for all effects in use.
    effect_cache: EffectCache,
    /// Bind group for the camera view, containing the camera projection and other uniform
    /// values related to the camera.
    view_bind_group: Option<BindGroup>,
    /// Bind group for the simulation parameters, like the current time and frame delta time.
    sim_params_bind_group: Option<BindGroup>,
    /// Bind group for the particles buffer itself.
    particles_bind_group: Option<BindGroup>,
    /// Bind group for the spawning parameters (number of particles to spawn this frame, ...).
    spawner_bind_group: Option<BindGroup>,
<<<<<<< HEAD
    /// Bind group for the effect parameters.
    effect_params_bind_group: Option<BindGroup>,
    /// Bind group for all the buffer containing all DispatchBuffer instances for all effects,
    /// which are used to dispatch update compute passes based on the current number of alive
    /// particles as updated by the init compute passes.
    dispach_buffer_bind_group: Option<BindGroup>,
    /// Global effect-independent simulation parameters.
    sim_params_uniforms: NamedUniformVec<SimParamsUniform>,
    /// Per-effect simulation parameters for all effects.
    effect_params_uniforms: NamedUniformVec<EffectParamsUniform>,
    /// Spawner parameteres for all effects.
    spawner_uniforms: NamedUniformVec<SpawnerParamsUniform>,
    /// Dispatch buffers for all effects.
    dispatch_buffers: StorageVec<DispatchBuffer>,
=======
    /// Bind group for the indirect buffer.
    indirect_buffer_bind_group: Option<BindGroup>,
    sim_params_uniforms: UniformVec<SimParamsUniform>,
    spawner_buffer: AlignedBufferVec<SpawnerParams>,
>>>>>>> bed41d1b
    /// Unscaled vertices of the mesh of a single particle, generally a quad.
    /// The mesh is later scaled during rendering by the "particle size".
    // FIXME - This is a per-effect thing, unless we merge all meshes into a single buffer (makes
    // sense) but in that case we need a vertex slice too to know which mesh to draw per effect.
    vertices: BufferVec<ParticleVertex>,
}

impl EffectsMeta {
    pub fn new(device: RenderDevice) -> Self {
        let mut vertices = BufferVec::new(BufferUsages::VERTEX);
        for v in QUAD_VERTEX_POSITIONS {
            let uv = v.truncate() + 0.5;
            let v = *v * Vec3::new(1.0, 1.0, 1.0);
            vertices.push(ParticleVertex {
                position: v.into(),
                uv: uv.into(),
            });
        }

        let item_align = device.limits().min_storage_buffer_offset_alignment as usize;

        Self {
            entity_map: HashMap::default(),
            effect_cache: EffectCache::new(device),
            view_bind_group: None,
            sim_params_bind_group: None,
            particles_bind_group: None,
            spawner_bind_group: None,
<<<<<<< HEAD
            effect_params_bind_group: None,
            dispach_buffer_bind_group: None,
            sim_params_uniforms: NamedUniformVec::new(Cow::from("vfx_uniforms_sim_params")),
            effect_params_uniforms: NamedUniformVec::new(Cow::from("vfx_uniforms_effect_params")),
            spawner_uniforms: NamedUniformVec::new(Cow::from("vfx_uniforms_spawner")),
            dispatch_buffers: StorageVec::new(Cow::from("vfx_storage_dispatch_buffers")),
=======
            indirect_buffer_bind_group: None,
            sim_params_uniforms: UniformVec::default(),
            spawner_buffer: AlignedBufferVec::new(
                BufferUsages::STORAGE,
                item_align,
                Some("spawner_buffer".to_string()),
            ),
>>>>>>> bed41d1b
            vertices,
        }
    }
}

const QUAD_VERTEX_POSITIONS: &[Vec3] = &[
    const_vec3!([-0.5, -0.5, 0.0]),
    const_vec3!([0.5, 0.5, 0.0]),
    const_vec3!([-0.5, 0.5, 0.0]),
    const_vec3!([-0.5, -0.5, 0.0]),
    const_vec3!([0.5, -0.5, 0.0]),
    const_vec3!([0.5, 0.5, 0.0]),
];

bitflags! {
    struct LayoutFlags: u32 {
        const NONE = 0;
        const PARTICLE_TEXTURE = 0b00000001;
    }
}

impl Default for LayoutFlags {
    fn default() -> Self {
        LayoutFlags::NONE
    }
}

/// A single slice inside a batch.
pub struct EffectBatchSlice {
    /// Number of particles spawned this frame, for init pass dispatch.
    spawn_count: u32,
    /// Origin of the spawner, for init pass.
    origin: Vec3,
    /// Slice in the GPU effect buffer of the particles to update for the entire batch.
    slice: Range<u32>,
    /// Global acceleration applied to all particles, for update pass.
    accel: Vec3,
    /// Index of the slice into the SliceList/GpuSlice buffer.
    slice_index: u32,
}

/// A batch of multiple instances of the same effect, rendered all together to reduce GPU shader
/// permutations and draw call overhead.
#[derive(Component)]
pub struct EffectBatch {
    /// Index of the GPU effect buffer that effects in this batch are stored in.
    /// This is also the index of the DispatchBuffer.
    buffer_index: u32,
    /// Index of the first Spawner of the effects in the batch.
    spawner_base: u32,
    /// Slices of various instances batched together.
    slices: Vec<EffectBatchSlice>,
    /// Size of a single particle.
    item_size: u32,
    /// Handle of the underlying effect asset describing the effect.
    handle: Handle<EffectAsset>,
    /// Flags describing the render layout.
    layout_flags: LayoutFlags,
    /// Texture to modulate the particle color.
    image_handle_id: HandleId,
    /// Render shader.
    shader: Handle<Shader>,
    /// Update position code.
    position_code: String,
<<<<<<< HEAD
    /// Prepare pipeline.
    prepare_pipeline: ComputePipeline,
    /// Init compute pipeline specialized for this batch.
    init_pipeline: Option<ComputePipeline>,
    /// Update compute pipeline specialized for this batch.
    update_pipeline: Option<ComputePipeline>,
=======
    /// Update force field code.
    force_field_code: String,
    /// Compute pipeline specialized for this batch.
    compute_pipeline: Option<ComputePipeline>,
>>>>>>> bed41d1b
}

pub(crate) fn prepare_effects(
    mut commands: Commands,
    sim_params: Res<SimParams>,
    render_device: Res<RenderDevice>,
    render_queue: Res<RenderQueue>,
    //update_pipeline: Res<ParticlesUpdatePipeline>, // TODO move update_pipeline.pipeline to EffectsMeta
    mut effects_meta: ResMut<EffectsMeta>,
    mut extracted_effects: ResMut<ExtractedEffects>,
) {
    trace!("prepare_effects");

    // Allocate simulation uniform if needed
    if effects_meta.sim_params_uniforms.is_empty() {
        effects_meta
            .sim_params_uniforms
            .push(SimParamsUniform::default());
    }

    // Update simulation parameters
    {
        let sim_params_uni = effects_meta.sim_params_uniforms.get_mut(0);
        let sim_params = *sim_params;
        *sim_params_uni = sim_params.into();
    }
    trace!(
        "Simulation parameters: time={} dt={}",
        sim_params.time,
        sim_params.dt,
    );
    effects_meta
        .sim_params_uniforms
        .write_buffer(&render_device, &render_queue);

    // Allocate spawner buffer if needed
    //if effects_meta.spawner_buffer.is_empty() {
    //    effects_meta.spawner_buffer.push(SpawnerParams::default());
    //}

    // Write vertices (TODO - lazily once only)
    effects_meta
        .vertices
        .write_buffer(&render_device, &render_queue);

    // Allocate GPU data for newly created effect instances. Do this first to ensure a group is not left
    // unused and dropped due to the last effect being removed but a new compatible one added not being
    // inserted yet. By inserting first, we ensure the group is not dropped in this case.
    let old_dispatch_index = effects_meta.effect_cache.buffers().len() as u32;
    for added_effect in extracted_effects.added_effects.drain(..) {
        let entity = added_effect.entity;
        let (_, slice) = effects_meta.effect_cache.insert(
            added_effect.handle,
            added_effect.capacity,
            added_effect.item_size,
            //update_pipeline.pipeline.clone(),
            &render_queue,
        );
        effects_meta.entity_map.insert(entity, slice);

        effects_meta.dispatch_buffers.push(DispatchBuffer {
            dead_count: added_effect.capacity,
            ..Default::default()
        });
    }
    let new_dispatch_index = effects_meta.effect_cache.buffers().len() as u32;

    // Write the new dispatch buffers if any
    let dispatch_slice = old_dispatch_index..new_dispatch_index;
    if !dispatch_slice.is_empty() {
        effects_meta
            .dispatch_buffers
            .write_slice(dispatch_slice, &render_device, &render_queue);
    }

    // Deallocate GPU data for destroyed effect instances. This will automatically drop any group where
    // there is no more effect slice.
    for _entity in extracted_effects.removed_effect_entities.iter() {
        unimplemented!("Remove particle effect.");
        //effects_meta.remove(&*entity);
    }

    // // sort first by z and then by handle. this ensures that, when possible, batches span multiple z layers
    // // batches won't span z-layers if there is another batch between them
    // extracted_effects.effects.sort_by(|a, b| {
    //     match FloatOrd(a.transform.w_axis[2]).cmp(&FloatOrd(b.transform.w_axis[2])) {
    //         Ordering::Equal => a.handle.cmp(&b.handle),
    //         other => other,
    //     }
    // });

    // Get the effect-entity mapping
    let mut effect_entity_list = extracted_effects
        .effects
        .iter()
<<<<<<< HEAD
        .filter_map(|(entity, extracted_effect)| {
            if let Some(slice) = effects_meta.entity_map.get(&entity) {
                Some((slice.clone(), extracted_effect))
            } else {
                None
            }
=======
        .map(|(entity, extracted_effect)| {
            let slice = effects_meta.entity_map.get(entity).unwrap().clone();
            (slice, extracted_effect)
>>>>>>> bed41d1b
        })
        .collect::<Vec<_>>();
    trace!("Collected {} extracted effects", effect_entity_list.len());

    // Sort first by effect buffer, then by slice range (see EffectSlice)
    effect_entity_list.sort_by(|a, b| a.0.cmp(&b.0));

<<<<<<< HEAD
    // Batch extracted effects
    effects_meta.spawner_uniforms.clear();
    effects_meta.effect_params_uniforms.clear();
    let mut batcher = EffectBatcher::new(0);
=======
    // Loop on all extracted effects in order
    effects_meta.spawner_buffer.clear();
    let mut spawner_base = 0;
    let mut item_size = 0;
    let mut current_buffer_index = u32::MAX;
    let mut asset: Handle<EffectAsset> = Default::default();
    let mut layout_flags = LayoutFlags::NONE;
    let mut image_handle_id: HandleId = HandleId::default::<Image>();
    let mut shader: Handle<Shader> = Default::default();
    let mut start = 0;
    let mut end = 0;
    let mut num_emitted = 0;
    let mut position_code = String::default();
    let mut force_field_code = String::default();

>>>>>>> bed41d1b
    for (slice, extracted_effect) in effect_entity_list {
        batcher.insert(extracted_effect, &slice);
    }

    // Write batches
    trace!("Write batches");
    for batch in batcher.into_batches().into_iter() {
        trace!(
            "+ batch: buffer_index={} spawner_base={} item_size={}B",
            batch.buffer_index,
            batch.spawner_base,
            batch.item_size
        );

        for slice in &batch.slices {
            trace!(
                "  + slice: spawn_count={} origin={:?} slice={:?} accel={:?}",
                slice.spawn_count,
                slice.origin,
                slice.slice,
                slice.accel
            );
<<<<<<< HEAD
            let spawner_params = SpawnerParams {
                origin: slice.origin,
                spawn_count: slice.spawn_count as i32,
                //accel: slice.accel,
                seed: random::<u32>(),
                particle_base: slice.slice.start,
                ..Default::default()
            };
            trace!("    spawner_params = {:?}", spawner_params);
            effects_meta.spawner_uniforms.push(spawner_params.into());

            let effect_params = EffectParams {
                accel: slice.accel,
                particle_base: slice.slice.start,
            };
            trace!("    effect_params = {:?}", effect_params);
            effects_meta
                .effect_params_uniforms
                .push(effect_params.into());
=======
            // Commit previous buffer if any
            if current_buffer_index != u32::MAX {
                // Record open batch if any
                trace!("+ Prev: {} - {}", start, end);
                if end > start {
                    assert_ne!(asset, Handle::<EffectAsset>::default());
                    assert!(item_size > 0);
                    trace!(
                        "Emit batch: buffer #{} | spawner_base {} | slice {:?} | item_size {} | shader {:?}",
                        current_buffer_index,
                        spawner_base,
                        start..end,
                        item_size,
                        shader
                    );
                    commands.spawn_bundle((EffectBatch {
                        buffer_index: current_buffer_index,
                        spawner_base: spawner_base as u32,
                        slice: start..end,
                        item_size,
                        handle: asset.clone_weak(),
                        layout_flags,
                        image_handle_id,
                        shader: shader.clone(),
                        position_code: position_code.clone(),
                        force_field_code: force_field_code.clone(),
                        compute_pipeline: None,
                    },));
                    num_emitted += 1;
                }
            }

            // Move to next buffer
            current_buffer_index = buffer_index;
            start = 0;
            end = 0;
            spawner_base = effects_meta.spawner_buffer.len();
            trace!("+ New spawner_base = {}", spawner_base);
            // Each effect buffer contains effect instances with a compatible layout
            // FIXME - Currently this means same effect asset, so things are easier...
            asset = extracted_effect.handle.clone_weak();
            item_size = slice.item_size;
        }

        assert_ne!(asset, Handle::<EffectAsset>::default());

        shader = extracted_effect.shader.clone();
        trace!("shader = {:?}", shader);

        trace!("item_size = {}B", slice.item_size);

        position_code = extracted_effect.position_code.clone();
        trace!("position_code = {}", position_code);

        force_field_code = extracted_effect.force_field_code.clone();
        trace!("force_field_code = {}", force_field_code);

        // extract the force field and turn it into a struct that is compliant with Std430,
        // namely ForceFieldStd430
        let mut extracted_force_field = [ForceFieldStd430::default(); FFNUM];
        for (i, ff) in extracted_effect.force_field.iter().enumerate() {
            extracted_force_field[i] = (*ff).into();
        }

        // Prepare the spawner block for the current slice
        // FIXME - This is once per EFFECT/SLICE, not once per BATCH, so indeed this is spawner_BASE, and need an array of them in the compute shader!!!!!!!!!!!!!!
        let spawner_params = SpawnerParams {
            spawn: extracted_effect.spawn_count as i32,
            count: 0,
            origin: extracted_effect.transform.col(3).truncate(),
            accel: extracted_effect.accel,
            force_field: extracted_force_field, // extracted_effect.force_field,
            seed: random::<u32>(),
            ..Default::default()
        };
        trace!("spawner_params = {:?}", spawner_params);
        effects_meta.spawner_buffer.push(spawner_params);

        trace!("slice = {}-{} | prev end = {}", range.start, range.end, end);
        if (range.start > end) || (item_size != slice.item_size) {
            // Discontinuous slices; create a new batch
            if end > start {
                // Record the previous batch
                assert_ne!(asset, Handle::<EffectAsset>::default());
                assert!(item_size > 0);
                trace!(
                    "Emit batch: buffer #{} | spawner_base {} | slice {:?} | item_size {} | shader {:?}",
                    buffer_index,
                    spawner_base,
                    start..end,
                    item_size,
                    shader
                );
                commands.spawn_bundle((EffectBatch {
                    buffer_index,
                    spawner_base: spawner_base as u32,
                    slice: start..end,
                    item_size,
                    handle: asset.clone_weak(),
                    layout_flags,
                    image_handle_id,
                    shader: shader.clone(),
                    position_code: position_code.clone(),
                    force_field_code: force_field_code.clone(),
                    compute_pipeline: None,
                },));
                num_emitted += 1;
            }
            start = range.start;
            item_size = slice.item_size;
>>>>>>> bed41d1b
        }

<<<<<<< HEAD
        // Spawn the batch into the render world
        commands.spawn().insert(batch);
=======
    // Record last open batch if any
    if end > start {
        assert_ne!(asset, Handle::<EffectAsset>::default());
        assert!(item_size > 0);
        trace!(
            "Emit LAST batch: buffer #{} | spawner_base {} | slice {:?} | item_size {} | shader {:?}",
            current_buffer_index,
            spawner_base,
            start..end,
            item_size,
            shader
        );
        commands.spawn_bundle((EffectBatch {
            buffer_index: current_buffer_index,
            spawner_base: spawner_base as u32,
            slice: start..end,
            item_size,
            handle: asset.clone_weak(),
            layout_flags,
            image_handle_id,
            shader,
            position_code,
            force_field_code,
            compute_pipeline: None,
        },));
        num_emitted += 1;
>>>>>>> bed41d1b
    }

    // Write the entire spawner buffer for this frame, for all effects combined
    effects_meta
        .spawner_uniforms
        .write_buffer(&render_device, &render_queue);

    // Write the entire effect params buffer for this frame, for all effects combined
    effects_meta
        .effect_params_uniforms
        .write_buffer(&render_device, &render_queue);
}

#[derive(Default)]
<<<<<<< HEAD
pub struct ImageBindGroups {
    values: HashMap<Handle<Image>, BindGroup>,
}

pub struct EffectBindGroup {
    common_particle_buffer: BindGroup,
    common_dead_list: BindGroup,
    common_slice_list: BindGroup,
    update_draw_indirect: BindGroup,
    update_indirect_buffer: BindGroup,
    render_particle_buffer: BindGroup,
}

#[derive(Default)]
pub struct EffectBindGroups {
    /// Bind groups for each group index for compute shader.
    group_from_index: HashMap<u32, EffectBindGroup>,
=======
pub struct EffectBindGroups {
    /// Bind groups for each group index for compute shader.
    update_particle_buffers: HashMap<u32, BindGroup>,
    /// Same for render shader.
    render_particle_buffers: HashMap<u32, BindGroup>,
    /// Bind groups for each indirect buffer associated with each particle buffer (update stage).
    update_indirect_buffers: HashMap<u32, BindGroup>,
    /// Bind groups for each indirect buffer associated with each particle buffer (render stage).
    render_indirect_buffers: HashMap<u32, BindGroup>,
    ///
    images: HashMap<Handle<Image>, BindGroup>,
>>>>>>> bed41d1b
}

type PipelineParams = ParamSet<(
    Res<ParticlesPreparePipeline>,
    Res<ParticlesInitPipeline>,
    Res<ParticlesUpdatePipeline>,
    Res<ParticlesRenderPipeline>,
)>;

#[allow(clippy::too_many_arguments)]
pub(crate) fn queue_effects(
    #[cfg(feature = "2d")] draw_functions_2d: Res<DrawFunctions<Transparent2d>>,
    #[cfg(feature = "3d")] draw_functions_3d: Res<DrawFunctions<Transparent3d>>,
    render_device: Res<RenderDevice>,
    mut effects_meta: ResMut<EffectsMeta>,
    view_uniforms: Res<ViewUniforms>,
<<<<<<< HEAD
    pipelines: PipelineParams,
    mut init_compute_cache: ResMut<ComputeCache<ParticlesInitPipeline>>,
    mut update_compute_cache: ResMut<ComputeCache<ParticlesUpdatePipeline>>,
    mut specialized_render_pipelines: ResMut<SpecializedPipelines<ParticlesRenderPipeline>>,
    mut render_pipeline_cache: ResMut<RenderPipelineCache>,
    mut image_bind_groups: ResMut<ImageBindGroups>,
    mut effect_bind_groups: ResMut<EffectBindGroups>,
    gpu_images: Res<RenderAssets<Image>>,
    mut effect_batches: Query<(Entity, &mut EffectBatch)>,
    mut views: Query<&mut RenderPhase<Transparent3d>>,
    //events: Res<EffectAssetEvents>,
=======
    update_pipeline: Res<ParticlesUpdatePipeline>,
    mut compute_cache: ResMut<ComputeCache<ParticlesUpdatePipeline>>,
    render_pipeline: Res<ParticlesRenderPipeline>,
    mut specialized_render_pipelines: ResMut<SpecializedRenderPipelines<ParticlesRenderPipeline>>,
    mut render_pipeline_cache: ResMut<PipelineCache>,
    mut effect_bind_groups: ResMut<EffectBindGroups>,
    gpu_images: Res<RenderAssets<Image>>,
    mut effect_batches: Query<(Entity, &mut EffectBatch)>,
    #[cfg(feature = "2d")] mut views_2d: Query<&mut RenderPhase<Transparent2d>>,
    #[cfg(feature = "3d")] mut views_3d: Query<&mut RenderPhase<Transparent3d>>,
    events: Res<EffectAssetEvents>,
>>>>>>> bed41d1b
) {
    trace!("queue_effects");

    let prepare_pipeline = pipelines.p0();
    let init_pipeline = pipelines.p1();
    let update_pipeline = pipelines.p2();
    let render_pipeline = pipelines.p3();

    // If an image has changed, the GpuImage has (probably) changed
<<<<<<< HEAD
    // for event in &events.images {
    //     match event {
    //         AssetEvent::Created { .. } => None,
    //         AssetEvent::Modified { handle } => image_bind_groups.values.remove(handle),
    //         AssetEvent::Removed { handle } => image_bind_groups.values.remove(handle),
    //     };
    // }
=======
    for event in &events.images {
        match event {
            AssetEvent::Created { .. } => None,
            AssetEvent::Modified { handle } => effect_bind_groups.images.remove(handle),
            AssetEvent::Removed { handle } => effect_bind_groups.images.remove(handle),
        };
    }
>>>>>>> bed41d1b

    // Get the binding for the ViewUniform, the uniform data structure containing the Camera data
    // for the current view.
    let view_binding = match view_uniforms.uniforms.binding() {
        Some(view_binding) => view_binding,
        None => {
            return;
        }
    };

    // Create the bind group for the camera/view parameters
    effects_meta.view_bind_group = Some(render_device.create_bind_group(&BindGroupDescriptor {
        entries: &[BindGroupEntry {
            binding: 0,
            resource: view_binding,
        }],
        label: Some("vfx_view_bind_group"),
        layout: &render_pipeline.view_layout,
    }));

    // Create the bind group for the global simulation parameters
    effects_meta.sim_params_bind_group =
        Some(render_device.create_bind_group(&BindGroupDescriptor {
            entries: &[BindGroupEntry {
                binding: 0,
                resource: effects_meta.sim_params_uniforms.binding().unwrap(),
            }],
            label: Some("vfx_sim_params_bind_group"),
            layout: &update_pipeline.sim_params_layout,
        }));

    // Create the bind group for the spawner parameters
    trace!(
        "SpawnerParams::std430_size_static() = {}",
        SpawnerParams::std430_size_static()
    );
    effects_meta.spawner_bind_group = Some(render_device.create_bind_group(&BindGroupDescriptor {
        entries: &[BindGroupEntry {
            binding: 0,
            resource: effects_meta.spawner_uniforms.binding().unwrap(),
        }],
        label: Some("vfx_spawner_bind_group"),
        layout: &init_pipeline.spawner_buffer_layout,
    }));

    // Create the bind group for the DispatchBuffer buffer
    effects_meta.dispach_buffer_bind_group =
        Some(render_device.create_bind_group(&BindGroupDescriptor {
            entries: &[BindGroupEntry {
                binding: 0,
                resource: effects_meta.dispatch_buffers.binding().unwrap(),
            }],
            label: Some("vfx_dispach_buffer_bind_group"),
            layout: &init_pipeline.dispatch_buffer_layout,
        }));

    // Create the bind group for the effect parameters
    effects_meta.effect_params_bind_group =
        Some(render_device.create_bind_group(&BindGroupDescriptor {
            entries: &[BindGroupEntry {
                binding: 0,
                resource: effects_meta.effect_params_uniforms.binding().unwrap(),
            }],
            label: Some("vfx_effect_params_bind_group"),
            layout: &update_pipeline.effect_params_layout,
        }));

    // Queue the update compute
    trace!("queue effects from cache...");
    for (buffer_index, buffer) in effects_meta.effect_cache.buffers().iter().enumerate() {
        // Ensure all effect groups have a bind group for the entire buffer of the group,
        // since the update phase runs on an entire group/buffer at once, with all the
        // effect instances in it batched together.
        trace!("effect buffer_index=#{}", buffer_index);
        effect_bind_groups
            .group_from_index
            .entry(buffer_index as u32)
            .or_insert_with(|| {
                trace!("Create new bind group for buffer_index={}", buffer_index);

                let common_particle_buffer =
                    render_device.create_bind_group(&BindGroupDescriptor {
                        entries: &[BindGroupEntry {
                            binding: 0,
                            resource: buffer.max_binding(BufferKind::Particles),
                        }],
                        label: Some(&format!("vfx_particles_bind_group{}", buffer_index)),
                        layout: &update_pipeline.particles_buffer_layout,
                    });

                let common_dead_list = render_device.create_bind_group(&BindGroupDescriptor {
                    entries: &[BindGroupEntry {
                        binding: 0,
                        resource: buffer.max_binding(BufferKind::DeadList),
                    }],
                    label: Some(&format!("vfx_dead_list_bind_group{}", buffer_index)),
                    layout: &update_pipeline.dead_list_layout,
                });

                let common_slice_list = render_device.create_bind_group(&BindGroupDescriptor {
                    entries: &[BindGroupEntry {
                        binding: 0,
                        resource: buffer.max_binding(BufferKind::SliceList),
                    }],
                    label: Some(&format!("vfx_slice_list_bind_group{}", buffer_index)),
                    layout: &update_pipeline.slice_list_layout,
                });

                let update_draw_indirect = render_device.create_bind_group(&BindGroupDescriptor {
                    entries: &[BindGroupEntry {
                        binding: 0,
                        resource: buffer.max_binding(BufferKind::DrawIndirect),
                    }],
                    label: Some(&format!("vfx_draw_indirect_bind_group{}", buffer_index)),
                    layout: &update_pipeline.draw_indirect_layout,
                });

                let update_indirect_buffer =
                    render_device.create_bind_group(&BindGroupDescriptor {
                        entries: &[BindGroupEntry {
                            binding: 0,
                            resource: buffer.max_binding(BufferKind::IndirectBuffer),
                        }],
                        label: Some(&format!("vfx_indirect_buffer_bind_group{}", buffer_index)),
                        layout: &update_pipeline.indirect_buffer_layout,
                    });

                let render_particle_buffer =
                    render_device.create_bind_group(&BindGroupDescriptor {
                        entries: &[BindGroupEntry {
                            binding: 0,
                            resource: buffer.max_binding(BufferKind::Particles),
                        }],
                        label: Some(&format!("vfx_render_particles_bind_group{}", buffer_index)),
                        layout: &render_pipeline.particles_buffer_layout,
                    });

                EffectBindGroup {
                    common_particle_buffer,
                    common_dead_list,
                    common_slice_list,
                    update_draw_indirect,
                    update_indirect_buffer,
                    render_particle_buffer,
                }
            });
    }

    // Get the prepare pipeline
    let prepare_pipeline = prepare_pipeline.pipeline;

    // Queue the update
    // TODO - Move to prepare(), there's no view-dependent thing here!
    //let buffers = effects_meta.effect_cache.buffers();
    for (_, mut batch) in effect_batches.iter_mut() {
        //let buffer = &buffers[batch.buffer_index as usize];

        // // Create bind groups
        // let common_particle_buffer = render_device.create_bind_group(&BindGroupDescriptor {
        //     entries: &[BindGroupEntry {
        //         binding: 0,
        //         resource: buffer.binding(BufferKind::Particles),
        //     }],
        //     label: Some(&format!("vfx_particles_bind_group{}", batch.buffer_index)),
        //     layout: &update_pipeline.particles_buffer_layout,
        // });

        batch.prepare_pipeline = prepare_pipeline;

        // Specialize the init pipeline based on the effect batch
        let init_pipeline = init_compute_cache.specialize(
            &init_pipeline,
            ParticleInitPipelineKey {
                position_code: batch.position_code.clone(),
                force_field_code: batch.force_field_code.clone(),
            },
            &render_device,
        );
        batch.init_pipeline = Some(init_pipeline.clone());

        // Specialize the update pipeline based on the effect batch
        let update_pipeline = update_compute_cache.specialize(
            &update_pipeline,
            ParticleUpdatePipelineKey {},
            &render_device,
        );
        batch.update_pipeline = Some(update_pipeline.clone());
    }

<<<<<<< HEAD
    // Loop over all cameras/views that need to render effects
    let draw_effects_function = draw_functions.read().get_id::<DrawEffects>().unwrap();
    for mut transparent_phase in views.iter_mut() {
        trace!("Process new Transparent3d view");
        // For each view, loop over all the effect batches to determine if the effect needs to be rendered
        // for that view, and enqueue a view-dependent batch if so.
        for (entity, batch) in effect_batches.iter() {
            trace!(
                "Process batch entity={:?} buffer_index={} spawner_base={}",
                entity,
                batch.buffer_index,
                batch.spawner_base
            );
            // Ensure the particle texture is available as a GPU resource and create a bind group for it
            let particle_texture = if batch.layout_flags.contains(LayoutFlags::PARTICLE_TEXTURE) {
                let image_handle = Handle::weak(batch.image_handle_id);
                if image_bind_groups.values.get(&image_handle).is_none() {
                    trace!(
                        "Batch buffer #{} has missing GPU image bind group, creating...",
                        batch.buffer_index,
                    );
                    // If texture doesn't have a bind group yet from another instance of the same effect,
                    // then try to create one now
                    if let Some(gpu_image) = gpu_images.get(&image_handle) {
                        let bind_group = render_device.create_bind_group(&BindGroupDescriptor {
                            entries: &[
                                BindGroupEntry {
                                    binding: 0,
                                    resource: BindingResource::TextureView(&gpu_image.texture_view),
                                },
                                BindGroupEntry {
                                    binding: 1,
                                    resource: BindingResource::Sampler(&gpu_image.sampler),
                                },
                            ],
                            label: Some("particles_material_bind_group"),
                            layout: &render_pipeline.material_layout,
                        });
                        image_bind_groups
                            .values
                            .insert(image_handle.clone(), bind_group);
                        Some(image_handle)
=======
    // Loop over all 2D cameras/views that need to render effects
    #[cfg(feature = "2d")]
    {
        let draw_effects_function_2d = draw_functions_2d.read().get_id::<DrawEffects>().unwrap();
        for mut transparent_phase_2d in views_2d.iter_mut() {
            trace!("Process new Transparent2d view");
            // For each view, loop over all the effect batches to determine if the effect needs to be rendered
            // for that view, and enqueue a view-dependent batch if so.
            for (entity, batch) in effect_batches.iter() {
                trace!(
                    "Process batch entity={:?} buffer_index={} spawner_base={} slice={:?}",
                    entity,
                    batch.buffer_index,
                    batch.spawner_base,
                    batch.slice
                );
                // Ensure the particle texture is available as a GPU resource and create a bind group for it
                let particle_texture = if batch.layout_flags.contains(LayoutFlags::PARTICLE_TEXTURE)
                {
                    let image_handle = Handle::weak(batch.image_handle_id);
                    if effect_bind_groups.images.get(&image_handle).is_none() {
                        trace!(
                            "Batch buffer #{} slice={:?} has missing GPU image bind group, creating...",
                            batch.buffer_index,
                            batch.slice
                        );
                        // If texture doesn't have a bind group yet from another instance of the same effect,
                        // then try to create one now
                        if let Some(gpu_image) = gpu_images.get(&image_handle) {
                            let bind_group =
                                render_device.create_bind_group(&BindGroupDescriptor {
                                    entries: &[
                                        BindGroupEntry {
                                            binding: 0,
                                            resource: BindingResource::TextureView(
                                                &gpu_image.texture_view,
                                            ),
                                        },
                                        BindGroupEntry {
                                            binding: 1,
                                            resource: BindingResource::Sampler(&gpu_image.sampler),
                                        },
                                    ],
                                    label: Some("particles_material_bind_group"),
                                    layout: &render_pipeline.material_layout,
                                });
                            effect_bind_groups
                                .images
                                .insert(image_handle.clone(), bind_group);
                            Some(image_handle)
                        } else {
                            // Texture is not ready; skip for now...
                            trace!("GPU image not yet available; skipping batch for now.");
                            None
                        }
>>>>>>> bed41d1b
                    } else {
                        // Bind group already exists, meaning texture is ready
                        Some(image_handle)
                    }
                } else {
                    // Batch doesn't use particle texture
                    None
                };

                // Specialize the render pipeline based on the effect batch
                trace!(
                    "Specializing render pipeline: shader={:?} particle_texture={:?}",
                    batch.shader,
                    particle_texture
                );
                let render_pipeline_id = specialized_render_pipelines.specialize(
                    &mut render_pipeline_cache,
                    &render_pipeline,
                    ParticleRenderPipelineKey {
                        particle_texture,
                        shader: batch.shader.clone(),
                        #[cfg(feature = "3d")]
                        pipeline_mode: PipelineMode::Camera2d,
                    },
                );
                trace!("Render pipeline specialized: id={:?}", render_pipeline_id);

                // Add a draw pass for the effect batch
                trace!("Add Transparent for batch on entity {:?}: buffer_index={} spawner_base={} slice={:?} handle={:?}", entity, batch.buffer_index, batch.spawner_base, batch.slice, batch.handle);
                transparent_phase_2d.add(Transparent2d {
                    draw_function: draw_effects_function_2d,
                    pipeline: render_pipeline_id,
                    entity,
                    sort_key: FloatOrd(0.0),
                    batch_range: None,
                });
            }
        }
    }

<<<<<<< HEAD
            // Add a draw pass for the effect batch
            for slice in &batch.slices {
                trace!("Add Transparent3d for batch on entity {:?}: buffer_index={} spawner_base={} slice={:?} handle={:?}", entity, batch.buffer_index, batch.spawner_base, slice.slice, batch.handle);
                transparent_phase.add(Transparent3d {
                    draw_function: draw_effects_function,
                    pipeline: render_pipeline_id,
                    entity,
                    distance: 0.0, // TODO ?????? distance from slice.origin to camera
=======
    // Loop over all 3D cameras/views that need to render effects
    #[cfg(feature = "3d")]
    {
        let draw_effects_function_3d = draw_functions_3d.read().get_id::<DrawEffects>().unwrap();
        for mut transparent_phase_3d in views_3d.iter_mut() {
            trace!("Process new Transparent3d view");
            // For each view, loop over all the effect batches to determine if the effect needs to be rendered
            // for that view, and enqueue a view-dependent batch if so.
            for (entity, batch) in effect_batches.iter() {
                trace!(
                    "Process batch entity={:?} buffer_index={} spawner_base={} slice={:?}",
                    entity,
                    batch.buffer_index,
                    batch.spawner_base,
                    batch.slice
                );
                // Ensure the particle texture is available as a GPU resource and create a bind group for it
                let particle_texture = if batch.layout_flags.contains(LayoutFlags::PARTICLE_TEXTURE)
                {
                    let image_handle = Handle::weak(batch.image_handle_id);
                    if effect_bind_groups.images.get(&image_handle).is_none() {
                        trace!(
                            "Batch buffer #{} slice={:?} has missing GPU image bind group, creating...",
                            batch.buffer_index,
                            batch.slice
                        );
                        // If texture doesn't have a bind group yet from another instance of the same effect,
                        // then try to create one now
                        if let Some(gpu_image) = gpu_images.get(&image_handle) {
                            let bind_group =
                                render_device.create_bind_group(&BindGroupDescriptor {
                                    entries: &[
                                        BindGroupEntry {
                                            binding: 0,
                                            resource: BindingResource::TextureView(
                                                &gpu_image.texture_view,
                                            ),
                                        },
                                        BindGroupEntry {
                                            binding: 1,
                                            resource: BindingResource::Sampler(&gpu_image.sampler),
                                        },
                                    ],
                                    label: Some("particles_material_bind_group"),
                                    layout: &render_pipeline.material_layout,
                                });
                            effect_bind_groups
                                .images
                                .insert(image_handle.clone(), bind_group);
                            Some(image_handle)
                        } else {
                            // Texture is not ready; skip for now...
                            trace!("GPU image not yet available; skipping batch for now.");
                            None
                        }
                    } else {
                        // Bind group already exists, meaning texture is ready
                        Some(image_handle)
                    }
                } else {
                    // Batch doesn't use particle texture
                    None
                };

                // Specialize the render pipeline based on the effect batch
                trace!(
                    "Specializing render pipeline: shader={:?} particle_texture={:?}",
                    batch.shader,
                    particle_texture
                );
                let render_pipeline_id = specialized_render_pipelines.specialize(
                    &mut render_pipeline_cache,
                    &render_pipeline,
                    ParticleRenderPipelineKey {
                        particle_texture,
                        shader: batch.shader.clone(),
                        #[cfg(feature = "2d")]
                        pipeline_mode: PipelineMode::Camera3d,
                    },
                );
                trace!("Render pipeline specialized: id={:?}", render_pipeline_id);

                // Add a draw pass for the effect batch
                trace!("Add Transparent for batch on entity {:?}: buffer_index={} spawner_base={} slice={:?} handle={:?}", entity, batch.buffer_index, batch.spawner_base, batch.slice, batch.handle);
                transparent_phase_3d.add(Transparent3d {
                    draw_function: draw_effects_function_3d,
                    pipeline: render_pipeline_id,
                    entity,
                    distance: 0.0, // TODO ??????
>>>>>>> bed41d1b
                });
            }
        }
    }
}

/// Component to hold all the entities with a [`ExtractedEffect`] component on them
/// that need to be updated this frame with a compute pass. This is view-independent
/// because the update phase itself is also view-independent (effects like camera
/// facing are applied in the render phase, which runs once per view).
#[derive(Component)]
pub struct ExtractedEffectEntities {
    pub entities: Vec<Entity>,
}

/// Draw function for rendering all active effects for the current frame.
///
/// Effects are rendered in the [`Transparent2d`] phase of the main 2D pass,
/// and the [`Transparent3d`] phase of the main 3D pass.
pub struct DrawEffects {
    params: SystemState<(
        SRes<EffectsMeta>,
        SRes<EffectBindGroups>,
        SRes<PipelineCache>,
        SQuery<Read<ViewUniformOffset>>,
        SQuery<Read<EffectBatch>>,
    )>,
}

impl DrawEffects {
    pub fn new(world: &mut World) -> Self {
        Self {
            params: SystemState::new(world),
        }
    }
}

#[cfg(feature = "2d")]
impl Draw<Transparent2d> for DrawEffects {
    fn draw<'w>(
        &mut self,
        world: &'w World,
        pass: &mut TrackedRenderPass<'w>,
        view: Entity,
        item: &Transparent2d,
    ) {
        trace!("Draw<Transparent2d>: view={:?}", view);
        let (effects_meta, effect_bind_groups, specialized_render_pipelines, views, effects) =
            self.params.get(world);
        let view_uniform = views.get(view).unwrap();
        let effects_meta = effects_meta.into_inner();
        let effect_bind_groups = effect_bind_groups.into_inner();
        let effect_batch = effects.get(item.entity).unwrap();
        if let Some(pipeline) = specialized_render_pipelines
            .into_inner()
            .get_render_pipeline(item.pipeline)
        {
            trace!("render pass");
            //let effect_group = &effects_meta.effect_cache.buffers()[0]; // TODO

            pass.set_render_pipeline(pipeline);

            // Vertex buffer containing the particle model to draw. Generally a quad.
            pass.set_vertex_buffer(0, effects_meta.vertices.buffer().unwrap().slice(..));

            // View properties (camera matrix, etc.)
            pass.set_bind_group(
                0,
                effects_meta.view_bind_group.as_ref().unwrap(),
                &[view_uniform.offset],
            );

            // Particles buffer
            pass.set_bind_group(
                1,
                effect_bind_groups
                    .render_particle_buffers
                    .get(&effect_batch.buffer_index)
                    .unwrap(),
                &[],
            );

            // Particle texture
            if effect_batch
                .layout_flags
                .contains(LayoutFlags::PARTICLE_TEXTURE)
            {
                let image_handle = Handle::weak(effect_batch.image_handle_id);
                if let Some(bind_group) = effect_bind_groups.images.get(&image_handle) {
                    pass.set_bind_group(2, bind_group, &[]);
                } else {
                    // Texture not ready; skip this drawing for now
                    trace!(
                        "Particle texture bind group not available for batch buf={} slice={:?}. Skipping draw call.",
                        effect_batch.buffer_index,
                        effect_batch.slice
                    );
                    return; //continue;
                }
            }

            let vertex_count = effects_meta.vertices.len() as u32;
            let particle_count = effect_batch.slice.end - effect_batch.slice.start;

            trace!(
                "Draw {} particles with {} vertices per particle for batch from buffer #{}.",
                particle_count,
                vertex_count,
                effect_batch.buffer_index
            );
            pass.draw(0..vertex_count, 0..particle_count);
        }
    }
}

#[cfg(feature = "3d")]
impl Draw<Transparent3d> for DrawEffects {
    fn draw<'w>(
        &mut self,
        world: &'w World,
        pass: &mut TrackedRenderPass<'w>,
        view: Entity,
        item: &Transparent3d,
    ) {
        trace!("Draw<Transparent3d>: view={:?}", view);
        let (effects_meta, effect_bind_groups, specialized_render_pipelines, views, effects) =
            self.params.get(world);
        let view_uniform = views.get(view).unwrap();
        let effects_meta = effects_meta.into_inner();
        let effect_bind_groups = effect_bind_groups.into_inner();
        let effect_batch = effects.get(item.entity).unwrap();
        if let Some(pipeline) = specialized_render_pipelines
            .into_inner()
            .get_render_pipeline(item.pipeline)
        {
            trace!("render pass");

            //let effect_group = &effects_meta.effect_cache.buffers()[0]; // TODO

            let render_particle_buffer_bind_group = match effect_bind_groups
                .group_from_index
                .get(&effect_batch.buffer_index)
            {
                Some(bind_groups) => &bind_groups.render_particle_buffer,
                None => {
                    return;
                }
            };

            pass.set_render_pipeline(pipeline);

            // Vertex buffer containing the particle model to draw. Generally a quad.
            pass.set_vertex_buffer(0, effects_meta.vertices.buffer().unwrap().slice(..));

            // group(0): Particles buffer
            pass.set_bind_group(0, render_particle_buffer_bind_group, &[]);

            // group(1): View properties (camera matrix, etc.)
            pass.set_bind_group(
                1,
                effects_meta.view_bind_group.as_ref().unwrap(),
                &[view_uniform.offset],
            );

            // group(2): Particle texture
            if effect_batch
                .layout_flags
                .contains(LayoutFlags::PARTICLE_TEXTURE)
            {
                let image_handle = Handle::weak(effect_batch.image_handle_id);
                if let Some(bind_group) = effect_bind_groups.images.get(&image_handle) {
                    pass.set_bind_group(2, bind_group, &[]);
                } else {
                    // Texture not ready; skip this drawing for now
                    trace!(
                        "Particle texture bind group not available for batch buf={}. Skipping draw call.",
                        effect_batch.buffer_index,
                    );
                    return;
                }
            }

            let vertex_count = effects_meta.vertices.len() as u32;

            for slice in &effect_batch.slices {
                let particle_count = slice.slice.end - slice.slice.start;

                trace!(
                    "Draw {} particles with {} vertices per particle for batch from buffer #{} slice {:?}.",
                    particle_count,
                    vertex_count,
                    effect_batch.buffer_index,
                    slice.slice
                );
                pass.draw(0..vertex_count, 0..particle_count);
            }
        }
    }
}

/// A render node to update the particles of all particle efects.
pub struct ParticleUpdateNode {
    /// Query to retrieve the list of entities holding an extracted particle effect to update.
    entity_query: QueryState<&'static ExtractedEffectEntities>,
    /// Query to retrieve the
    effect_query: QueryState<&'static EffectBatch>,
}

impl ParticleUpdateNode {
    /// Input entity marking the view.
    pub const IN_VIEW: &'static str = "view";
    /// Output particle buffer for that view. TODO - how to handle multiple buffers?! Should use Entity instead??
    //pub const OUT_PARTICLE_BUFFER: &'static str = "particle_buffer";

    pub fn new(world: &mut World) -> Self {
        Self {
            entity_query: QueryState::new(world),
            effect_query: QueryState::new(world),
        }
    }
}

impl Node for ParticleUpdateNode {
    fn input(&self) -> Vec<SlotInfo> {
        vec![SlotInfo::new(ParticleUpdateNode::IN_VIEW, SlotType::Entity)]
    }

    // fn output(&self) -> Vec<SlotInfo> {
    //     vec![SlotInfo::new(
    //         ParticleUpdateNode::OUT_PARTICLE_BUFFER,
    //         SlotType::Buffer,
    //     )]
    // }

    fn update(&mut self, world: &mut World) {
        trace!("ParticleUpdateNode::update()");
        self.entity_query.update_archetypes(world);
        self.effect_query.update_archetypes(world);
    }

    fn run(
        &self,
        _graph: &mut RenderGraphContext,
        render_context: &mut RenderContext,
        world: &World,
    ) -> Result<(), NodeRunError> {
        trace!("ParticleUpdateNode::run()");

        // Get the Entity containing the ViewEffectsEntity component used as container
        // for the input data for this node.
        //let view_entity = graph.get_input_entity(Self::IN_VIEW)?;

        // Begin encoder for init pass
        // trace!(
        //     "begin compute init pass... (world={:?} ents={:?} comps={:?})",
        //     world,
        //     world.entities(),
        //     world.components()
        // );

        // Compute prepare pass
        trace!("begin compute prepare pass...");
        {
            let mut compute_pass =
                render_context
                    .command_encoder
                    .begin_compute_pass(&ComputePassDescriptor {
                        label: Some("hanabi_prepare"),
                    });

            let effects_meta = world.get_resource::<EffectsMeta>().unwrap();
            let effect_bind_groups = world.get_resource::<EffectBindGroups>().unwrap();

            trace!("loop over effect batches...");
            for batch in self.effect_query.iter_manual(world) {
                if batch.slices.is_empty() {
                    continue;
                }

                let bind_groups = match effect_bind_groups.group_from_index.get(&batch.buffer_index)
                {
                    Some(bind_groups) => bind_groups,
                    None => continue,
                };

                //let item_size = batch.item_size;

                compute_pass.set_pipeline(&batch.prepare_pipeline);

                for slice in &batch.slices {
                    let buffer_offset = slice.slice.start;

                    trace!(
                        "record prepare commands for pipeline of effect {:?} slice={:?} buffer_offset={}...",
                        batch.handle,
                        slice.slice,
                        buffer_offset,
                    );

                    // Dispatch prepare compute pass
                    let dead_list_buffer_offset =
                        batch.buffer_index * std::mem::size_of::<u32>() as u32;
                    compute_pass.set_bind_group(
                        1,
                        &bind_groups.common_dead_list,
                        &[dead_list_buffer_offset],
                    );
                    compute_pass.dispatch(1, 1, 1);

                    trace!("prepare compute dispatched");
                }
            }
        }
        trace!("compute prepare pass done");

        // Compute init pass
        trace!("begin compute init pass...");
        {
            let mut compute_pass =
                render_context
                    .command_encoder
                    .begin_compute_pass(&ComputePassDescriptor {
                        label: Some("hanabi_init"),
                    });

            let effects_meta = world.get_resource::<EffectsMeta>().unwrap();
            let effect_bind_groups = world.get_resource::<EffectBindGroups>().unwrap();

            // Retrieve the ExtractedEffectEntities component itself
            //if let Ok(extracted_effect_entities) = self.entity_query.get_manual(world, view_entity)
            //if let Ok(effect_batches) = self.effect_query.get_manual(world, )
            {
                // Loop on all entities recorded inside the ExtractedEffectEntities input
                trace!("loop over effect batches...");
                //for effect_entity in extracted_effect_entities.entities.iter().copied() {

                for batch in self.effect_query.iter_manual(world) {
                    let compute_pipeline = match &batch.init_pipeline {
                        Some(compute_pipeline) => compute_pipeline,
                        None => continue,
                    };

                    //for (effect_entity, effect_slice) in effects_meta.entity_map.iter() {
                    // Retrieve the ExtractedEffect from the entity
                    //trace!("effect_entity={:?} effect_slice={:?}", effect_entity, effect_slice);
                    //let effect = self.effect_query.get_manual(world, *effect_entity).unwrap();

                    // Get the slice to update
                    //let effect_slice = effects_meta.get(&effect_entity);
                    // let effect_group =
                    //     &effects_meta.effect_cache.buffers()[batch.buffer_index as usize];

                    let bind_groups =
                        match effect_bind_groups.group_from_index.get(&batch.buffer_index) {
                            Some(bind_groups) => bind_groups,
                            None => continue,
                        };

                    //let item_size = batch.item_size;

                    let mut spawner_index = batch.spawner_base;
                    for slice in &batch.slices {
                        let spawn_count = slice.spawn_count;
                        if spawn_count > 0 {
                            let workgroup_count = (spawn_count + 63) / 64;

                            let buffer_offset = slice.slice.start;
                            let slice_index = slice.slice_index;

                            trace!(
                                "record init commands for pipeline of effect {:?} ({} spawn / 64 = {} workgroups) spawner_index={} slice={:?} slice_index={} buffer_offset={}...",
                                batch.handle,
                                spawn_count,
                                workgroup_count,
                                spawner_index,
                                slice.slice,
                                slice_index,
                                buffer_offset,
                            );

                            // Setup init compute pass
                            compute_pass.set_pipeline(&compute_pipeline);
                            compute_pass.set_bind_group(
                                0,
                                &bind_groups.common_particle_buffer,
                                &[],
                            );
                            let dead_list_offset = spawner_index * std::mem::size_of::<u32>();
                            compute_pass.set_bind_group(
                                1,
                                &bind_groups.common_dead_list,
                                &[dead_list_offset],
                            );
                            let spawner_params_offset =
                                spawner_index * SpawnerParamsUniform::std140_size_static() as u32;
                            compute_pass.set_bind_group(
                                2,
                                effects_meta.spawner_bind_group.as_ref().unwrap(),
                                &[spawner_params_offset],
                            );
                            let dispatch_buffer_offset =
                                batch.buffer_index * DispatchBuffer::std430_size_static() as u32;
                            compute_pass.set_bind_group(
                                3,
                                effects_meta.dispach_buffer_bind_group.as_ref().unwrap(),
                                &[dispatch_buffer_offset],
                            );
                            let slice_offset = slice_index * GpuSlice::std430_size_static() as u32;
                            compute_pass.set_bind_group(
                                4,
                                &bind_groups.common_slice_list,
                                &[slice_offset],
                            );
                            compute_pass.dispatch(workgroup_count, 1, 1);

                            trace!("init compute dispatched");
                        } else {
                            trace!(
                                "skipped init dispatch for effect {:?} with no spawn this frame.",
                                batch.handle
                            );
                        }

                        spawner_index += 1;
                    }
                }
            }
        }
        trace!("compute init pass done");

        // Copy final dead particle count to dispatch buffer
        for _batch in self.effect_query.iter_manual(world) {
            // TODO
            //render_context.command_encoder.copy_buffer_to_buffer(batch.dead_list_buffer, batch.slice.start, batch.dispatch_buffer, batch.slice.start, 4);
        }

        // Begin encoder for update pass
        // trace!(
        //     "begin compute update pass... (world={:?} ents={:?} comps={:?})",
        //     world,
        //     world.entities(),
        //     world.components()
        // );

        // Compute update pass
        trace!("begin compute update pass...");
        {
            let mut compute_pass =
                render_context
                    .command_encoder
                    .begin_compute_pass(&ComputePassDescriptor {
                        label: Some("hanabi_update"),
                    });

            let effects_meta = world.get_resource::<EffectsMeta>().unwrap();
            let effect_bind_groups = world.get_resource::<EffectBindGroups>().unwrap();

            // Retrieve the ExtractedEffectEntities component itself
            //if let Ok(extracted_effect_entities) = self.entity_query.get_manual(world, view_entity)
            //if let Ok(effect_batches) = self.effect_query.get_manual(world, )
            {
                // Loop on all entities recorded inside the ExtractedEffectEntities input
                trace!("loop over effect batches...");
                //for effect_entity in extracted_effect_entities.entities.iter().copied() {

                for batch in self.effect_query.iter_manual(world) {
                    if let Some(compute_pipeline) = &batch.update_pipeline {
                        //for (effect_entity, effect_slice) in effects_meta.entity_map.iter() {
                        // Retrieve the ExtractedEffect from the entity
                        //trace!("effect_entity={:?} effect_slice={:?}", effect_entity, effect_slice);
                        //let effect = self.effect_query.get_manual(world, *effect_entity).unwrap();

                        // Get the slice to update
                        //let effect_slice = effects_meta.get(&effect_entity);
                        // let effect_group =
                        //     &effects_meta.effect_cache.buffers()[batch.buffer_index as usize];

                        let bind_groups =
                            match effect_bind_groups.group_from_index.get(&batch.buffer_index) {
                                Some(bind_groups) => bind_groups,
                                None => {
                                    continue;
                                }
                            };

                        let item_size = batch.item_size;
                        let spawner_base = batch.spawner_base;
<<<<<<< HEAD

                        for slice in &batch.slices {
                            let item_count = slice.slice.end - slice.slice.start;
                            let workgroup_count = (item_count + 63) / 64;

                            let buffer_offset = slice.slice.start * item_size;

                            trace!(
                                "record update commands for pipeline of effect {:?} ({} items / {}B/item = {} workgroups) spawner_base={} buffer_offset={}...",
                                batch.handle,
                                item_count,
                                item_size,
                                workgroup_count,
                                spawner_base,
                                buffer_offset,
                            );

                            // Setup update compute pass
                            compute_pass.set_pipeline(&compute_pipeline);
                            compute_pass.set_bind_group(
                                0,
                                &bind_groups.common_particle_buffer,
                                &[],
                            );
                            let dead_list_offset = spawner_base * std::mem::size_of::<u32>();
                            compute_pass.set_bind_group(
                                1,
                                &bind_groups.common_dead_list,
                                &[dead_list_offset],
                            );
                            compute_pass.set_bind_group(
                                2,
                                &bind_groups.update_draw_indirect,
                                &[0], // TODO
                            );
                            compute_pass.set_bind_group(
                                3,
                                &bind_groups.update_indirect_buffer,
                                &[0], // TODO
                            );
                            compute_pass.set_bind_group(
                                4,
                                effects_meta.sim_params_bind_group.as_ref().unwrap(),
                                &[],
                            );
                            let effect_params_offset =
                                spawner_base * EffectParamsUniform::std140_size_static() as u32;
                            compute_pass.set_bind_group(
                                5,
                                effects_meta.effect_params_bind_group.as_ref().unwrap(),
                                &[effect_params_offset],
                            );
                            let slice_offset =
                                slice.slice_index * GpuSlice::std430_size_static() as u32;
                            compute_pass.set_bind_group(
                                6,
                                &bind_groups.common_slice_list,
                                &[slice_offset],
                            );
                            compute_pass.dispatch(workgroup_count, 1, 1);
                            trace!("update compute dispatched");
                        }
=======
                        let buffer_offset = batch.slice.start;

                        let spawner_buffer_aligned = effects_meta.spawner_buffer.aligned_size();
                        assert!(spawner_buffer_aligned >= SpawnerParams::std430_size_static());

                        trace!(
                            "record commands for pipeline of effect {:?} ({} items / {}B/item = {} workgroups) spawner_base={} buffer_offset={}...",
                            batch.handle,
                            item_count,
                            item_size,
                            workgroup_count,
                            spawner_base,
                            buffer_offset,
                        );

                        // Setup compute pass
                        //compute_pass.set_pipeline(&effect_group.compute_pipeline);
                        compute_pass.set_pipeline(compute_pipeline);
                        compute_pass.set_bind_group(
                            0,
                            effects_meta.sim_params_bind_group.as_ref().unwrap(),
                            &[],
                        );
                        compute_pass.set_bind_group(1, particles_bind_group, &[buffer_offset]);
                        compute_pass.set_bind_group(
                            2,
                            effects_meta.spawner_bind_group.as_ref().unwrap(),
                            &[spawner_base * spawner_buffer_aligned as u32],
                        );
                        compute_pass.set_bind_group(3, indirect_bind_group, &[buffer_offset]);
                        compute_pass.dispatch(workgroup_count, 1, 1);
                        trace!("compute dispatched");
>>>>>>> bed41d1b
                    }
                }
            }
        }
        trace!("compute update pass done");

        Ok(())
    }
}

#[cfg(test)]
mod tests {
    use super::*;
    use bevy::math::Vec4;

    #[test]
    fn layout_flags() {
        let flags = LayoutFlags::default();
        assert_eq!(flags, LayoutFlags::NONE);
    }

    #[test]
    fn to_shader_code() {
        let mut grad = Gradient::new();
        assert_eq!("", grad.to_shader_code());

        grad.add_key(0.0, Vec4::splat(0.0));
        assert_eq!(
            "// Gradient\nlet t0 = 0.;\nlet c0 = vec4<f32>(0., 0., 0., 0.);\nout.color = c0;\n",
            grad.to_shader_code()
        );

        grad.add_key(1.0, Vec4::new(1.0, 0.0, 0.0, 1.0));
        assert_eq!(
            r#"// Gradient
let t0 = 0.;
let c0 = vec4<f32>(0., 0., 0., 0.);
let t1 = 1.;
let c1 = vec4<f32>(1., 0., 0., 1.);
let life = particle.age / particle.lifetime;
if (life <= t0) { out.color = c0; }
else if (life <= t1) { out.color = mix(c0, c1, (life - t0) / (t1 - t0)); }
else { out.color = c1; }
"#,
            grad.to_shader_code()
        );
    }
}<|MERGE_RESOLUTION|>--- conflicted
+++ resolved
@@ -31,8 +31,6 @@
 use std::sync::atomic::{AtomicU64, Ordering as AtomicOrdering};
 use std::{borrow::Cow, cmp::Ordering, num::NonZeroU64, ops::Range};
 
-<<<<<<< HEAD
-=======
 #[cfg(feature = "2d")]
 use bevy::core_pipeline::Transparent2d;
 #[cfg(feature = "3d")]
@@ -46,7 +44,6 @@
 };
 
 mod aligned_buffer_vec;
->>>>>>> bed41d1b
 mod compute_cache;
 mod effect_batcher;
 mod effect_cache;
@@ -68,15 +65,10 @@
 
 const VFX_COMMON_SHADER_IMPORT: &'static str = include_str!("vfx_common.wgsl");
 
-<<<<<<< HEAD
 const VFX_PREPARE_SHADER_TEMPLATE: &'static str = include_str!("vfx_prepare.wgsl");
 const VFX_INIT_SHADER_TEMPLATE: &'static str = include_str!("vfx_init.wgsl");
 const VFX_UPDATE_SHADER_TEMPLATE: &'static str = include_str!("vfx_update.wgsl");
 const VFX_RENDER_SHADER_TEMPLATE: &'static str = include_str!("vfx_render.wgsl");
-=======
-const PARTICLES_UPDATE_SHADER_TEMPLATE: &str = include_str!("particles_update.wgsl");
-const PARTICLES_RENDER_SHADER_TEMPLATE: &str = include_str!("particles_render.wgsl");
->>>>>>> bed41d1b
 
 const DEFAULT_POSITION_CODE: &str = r##"
     ret.pos = vec3<f32>(0., 0., 0.);
@@ -274,7 +266,6 @@
 
 /// GPU representation of [`SimParams`].
 #[repr(C)]
-<<<<<<< HEAD
 #[derive(Debug, Copy, Clone, Pod, Zeroable, AsStd140)]
 struct EffectParamsUniform {
     accel_x: f32,
@@ -282,6 +273,9 @@
     accel_z: f32,
     particle_base: u32,
     // FIXME - min_uniform_buffer_offset_alignment == 64B
+
+    /// Force field components. One PullingForceFieldParam takes up 32 bytes.
+    force_field: [ForceFieldStd140; FFNUM],
 }
 
 impl Default for EffectParamsUniform {
@@ -306,11 +300,9 @@
     }
 }
 
-#[derive(Debug, Default, Clone, Copy)]
-=======
-#[derive(Debug, Default, Clone, Copy, Pod, Zeroable, AsStd430)]
-pub struct ForceFieldStd430 {
-    pub position_or_direction: Vec3,
+#[derive(Debug, Default, Clone, Copy, Pod, Zeroable, AsStd140)]
+pub struct ForceFieldStd140 {
+    pub position_or_direction: Vec3, FIXME - merge with f32 for alignemnt in std140
     pub max_radius: f32,
     pub min_radius: f32,
     pub mass: f32,
@@ -318,9 +310,9 @@
     pub conform_to_sphere: f32,
 }
 
-impl From<ForceFieldParam> for ForceFieldStd430 {
+impl From<ForceFieldParam> for ForceFieldStd140 {
     fn from(param: ForceFieldParam) -> Self {
-        ForceFieldStd430 {
+        ForceFieldStd140 {
             position_or_direction: param.position,
             max_radius: param.max_radius,
             min_radius: param.min_radius,
@@ -333,28 +325,12 @@
 
 #[repr(C)]
 #[derive(Debug, Default, Copy, Clone, Pod, Zeroable, AsStd430)]
->>>>>>> bed41d1b
 struct SpawnerParams {
     /// Origin of the effect. This is either added to emitted particles at spawn time, if the effect simulated
     /// in world space, or to all simulated particles if the effect is simulated in local space.
     origin: Vec3,
     /// Number of particles to spawn this frame.
-<<<<<<< HEAD
     spawn_count: u32,
-=======
-    spawn: i32,
-    /// Global acceleration applied to all particles each frame.
-    /// TODO - This is NOT a spawner/emitter thing, but is a per-effect one. Rename SpawnerParams?
-    accel: Vec3,
-
-    /// Current number of used particles.
-    count: i32,
-
-    /// Force field components. One PullingForceFieldParam takes up 32 bytes.
-    force_field: [ForceFieldStd430; FFNUM],
-    ///
-    __pad0: Vec3,
->>>>>>> bed41d1b
     /// Spawn seed, for randomized modifiers.
     seed: u32,
     /// Offset to add to the particle index to access it in its GPU particle buffer.
@@ -933,56 +909,38 @@
     }
 }
 
-<<<<<<< HEAD
 #[derive(Clone, Hash, PartialEq, Eq)]
-pub struct ParticleUpdatePipelineKey {}
+pub struct ParticleUpdatePipelineKey {
+    force_field_code: String,
+}
 
 impl Default for ParticleUpdatePipelineKey {
     fn default() -> Self {
-        ParticleUpdatePipelineKey {}
-    }
-=======
-#[derive(Default, Clone, Hash, PartialEq, Eq)]
-pub struct ParticleUpdatePipelineKey {
-    /// Code for the position initialization of newly emitted particles.
-    position_code: String,
-    force_field_code: String,
->>>>>>> bed41d1b
+        ParticleUpdatePipelineKey {
+            force_field_code: Default::default(),
+        }
+    }
 }
 
 impl SpecializedComputePipeline for ParticlesUpdatePipeline {
     type Key = ParticleUpdatePipelineKey;
 
-<<<<<<< HEAD
     fn specialize(&self, _key: Self::Key, render_device: &RenderDevice) -> ComputePipeline {
         trace!("Specializing update compute pipeline...");
 
         let mut source = VFX_UPDATE_SHADER_TEMPLATE.to_string();
+        source = source.replace("{{FORCE_FIELD_CODE}}", &key.force_field_code);
         source.insert_str(0, VFX_COMMON_SHADER_IMPORT); // FIXME - #import not working on compute shaders
 
         trace!("Specialized update compute pipeline:\n{}", source);
-=======
-    fn specialize(&self, key: Self::Key, render_device: &RenderDevice) -> ComputePipeline {
-        let mut source =
-            PARTICLES_UPDATE_SHADER_TEMPLATE.replace("{{INIT_POS_VEL}}", &key.position_code);
-
-        source = source.replace("{{FORCE_FIELD_CODE}}", &key.force_field_code);
-
-        //trace!("Specialized compute pipeline:\n{}", source);
->>>>>>> bed41d1b
 
         let shader_module = render_device.create_shader_module(&ShaderModuleDescriptor {
             label: Some("particles_update.wgsl"),
             source: ShaderSource::Wgsl(Cow::Owned(source)),
         });
 
-<<<<<<< HEAD
-        let pipeline = render_device.create_compute_pipeline(&ComputePipelineDescriptor {
+        render_device.create_compute_pipeline(&ComputePipelineDescriptor {
             label: Some("vfx_update_pipeline"),
-=======
-        render_device.create_compute_pipeline(&RawComputePipelineDescriptor {
-            label: Some("particles_update_compute_pipeline"),
->>>>>>> bed41d1b
             layout: Some(&self.pipeline_layout),
             module: &shader_module,
             entry_point: "main",
@@ -1323,23 +1281,14 @@
         };
         //let size = image.texture_descriptor.size;
 
-<<<<<<< HEAD
         // Tick the effect's spawner to determine the spawn count for this frame
         let spawner = effect.spawner(&asset.spawner);
-        let spawn_count = spawner.tick(dt);
+        
+        let spawn_count = spawner.tick(dt, &mut rng.0);
 
         // Extract the global effect acceleration to apply to all particles
         let accel = asset.update_layout.accel;
-=======
-            // Tick the effect's spawner to determine the spawn count for this frame
-            let spawner = effect.spawner(&asset.spawner);
-
-            let spawn_count = spawner.tick(dt, &mut rng.0);
-
-            // Extract the acceleration
-            let accel = asset.update_layout.accel;
-            let force_field = asset.update_layout.force_field;
->>>>>>> bed41d1b
+        let force_field = asset.update_layout.force_field;
 
         // Generate the shader code for the position initializing of newly emitted particles
         // TODO - Move that to a pre-pass, not each frame!
@@ -1350,7 +1299,16 @@
             position_code.clone()
         };
 
-<<<<<<< HEAD
+        // Generate the shader code for the force field of newly emitted particles
+        // TODO - Move that to a pre-pass, not each frame!
+        // let force_field_code = &asset.init_layout.force_field_code;
+        // let force_field_code = if force_field_code.is_empty() {
+        let force_field_code = if 0.0 == asset.update_layout.force_field[0].force_exponent {
+            DEFAULT_FORCE_FIELD_CODE.to_owned()
+        } else {
+            FORCE_FIELD_CODE.to_owned()
+        };
+
         // Generate the shader code for the color over lifetime gradient.
         // TODO - Move that to a pre-pass, not each frame!
         let mut vertex_modifiers = if let Some(grad) = &asset.render_layout.lifetime_color_gradient
@@ -1363,37 +1321,12 @@
             vertex_modifiers += &grad.to_shader_code();
         }
         //trace!("vertex_modifiers={}", vertex_modifiers);
-=======
-            // Generate the shader code for the force field of newly emitted particles
-            // TODO - Move that to a pre-pass, not each frame!
-            // let force_field_code = &asset.init_layout.force_field_code;
-            // let force_field_code = if force_field_code.is_empty() {
-            let force_field_code = if 0.0 == asset.update_layout.force_field[0].force_exponent {
-                DEFAULT_FORCE_FIELD_CODE.to_owned()
-            } else {
-                FORCE_FIELD_CODE.to_owned()
-            };
-
-            // Generate the shader code for the color over lifetime gradient.
-            // TODO - Move that to a pre-pass, not each frame!
-            let mut vertex_modifiers =
-                if let Some(grad) = &asset.render_layout.lifetime_color_gradient {
-                    grad.to_shader_code()
-                } else {
-                    String::new()
-                };
-            if let Some(grad) = &asset.render_layout.size_color_gradient {
-                vertex_modifiers += &grad.to_shader_code();
-            }
-            trace!("vertex_modifiers={}", vertex_modifiers);
->>>>>>> bed41d1b
 
         // Configure the shader template, and make sure a corresponding shader asset exists
         let shader_source =
             VFX_RENDER_SHADER_TEMPLATE.replace("{{VERTEX_MODIFIERS}}", &vertex_modifiers);
         let shader = pipeline_registry.configure(&shader_source, &mut shaders);
 
-<<<<<<< HEAD
         trace!(
             "extracted: handle={:?} shader={:?} has_image={}",
             effect.handle,
@@ -1418,47 +1351,6 @@
                     max: Vec2::new(0.2, 0.2), // effect
                                               //.custom_size
                                               //.unwrap_or_else(|| Vec2::new(size.width as f32, size.height as f32)),
-=======
-            trace!(
-                "extracted: handle={:?} shader={:?} has_image={} position_code={} force_field_code={}",
-                effect.handle,
-                shader,
-                if asset.render_layout.particle_texture.is_some() {
-                    "Y"
-                } else {
-                    "N"
-                },
-                position_code,
-                force_field_code,
-            );
-
-            extracted_effects.effects.insert(
-                entity,
-                ExtractedEffect {
-                    handle: effect.handle.clone_weak(),
-                    spawn_count,
-                    color: Color::RED, //effect.color,
-                    transform: transform.compute_matrix(),
-                    accel,
-                    force_field,
-                    rect: Rect {
-                        left: -0.1,
-                        top: -0.1,
-                        right: 0.1,
-                        bottom: 0.1, // effect
-                                     //.custom_size
-                                     //.unwrap_or_else(|| Vec2::new(size.width as f32, size.height as f32)),
-                    },
-                    has_image: asset.render_layout.particle_texture.is_some(),
-                    image_handle_id: asset
-                        .render_layout
-                        .particle_texture
-                        .clone()
-                        .map_or(HandleId::default::<Image>(), |handle| handle.id),
-                    shader,
-                    position_code,
-                    force_field_code,
->>>>>>> bed41d1b
                 },
                 has_image: asset.render_layout.particle_texture.is_some(),
                 image_handle_id: asset
@@ -1517,7 +1409,6 @@
     particles_bind_group: Option<BindGroup>,
     /// Bind group for the spawning parameters (number of particles to spawn this frame, ...).
     spawner_bind_group: Option<BindGroup>,
-<<<<<<< HEAD
     /// Bind group for the effect parameters.
     effect_params_bind_group: Option<BindGroup>,
     /// Bind group for all the buffer containing all DispatchBuffer instances for all effects,
@@ -1529,15 +1420,9 @@
     /// Per-effect simulation parameters for all effects.
     effect_params_uniforms: NamedUniformVec<EffectParamsUniform>,
     /// Spawner parameteres for all effects.
-    spawner_uniforms: NamedUniformVec<SpawnerParamsUniform>,
+    spawner_buffer: AlignedBufferVec<SpawnerParamsUniform>,
     /// Dispatch buffers for all effects.
     dispatch_buffers: StorageVec<DispatchBuffer>,
-=======
-    /// Bind group for the indirect buffer.
-    indirect_buffer_bind_group: Option<BindGroup>,
-    sim_params_uniforms: UniformVec<SimParamsUniform>,
-    spawner_buffer: AlignedBufferVec<SpawnerParams>,
->>>>>>> bed41d1b
     /// Unscaled vertices of the mesh of a single particle, generally a quad.
     /// The mesh is later scaled during rendering by the "particle size".
     // FIXME - This is a per-effect thing, unless we merge all meshes into a single buffer (makes
@@ -1566,22 +1451,16 @@
             sim_params_bind_group: None,
             particles_bind_group: None,
             spawner_bind_group: None,
-<<<<<<< HEAD
             effect_params_bind_group: None,
             dispach_buffer_bind_group: None,
             sim_params_uniforms: NamedUniformVec::new(Cow::from("vfx_uniforms_sim_params")),
             effect_params_uniforms: NamedUniformVec::new(Cow::from("vfx_uniforms_effect_params")),
-            spawner_uniforms: NamedUniformVec::new(Cow::from("vfx_uniforms_spawner")),
-            dispatch_buffers: StorageVec::new(Cow::from("vfx_storage_dispatch_buffers")),
-=======
-            indirect_buffer_bind_group: None,
-            sim_params_uniforms: UniformVec::default(),
-            spawner_buffer: AlignedBufferVec::new(
+            spawner_buffer_uniforms: AlignedBufferVec::new(
                 BufferUsages::STORAGE,
                 item_align,
-                Some("spawner_buffer".to_string()),
+                Some("vfx_uniforms_spawner".to_string()),
             ),
->>>>>>> bed41d1b
+            dispatch_buffers: StorageVec::new(Cow::from("vfx_storage_dispatch_buffers")),
             vertices,
         }
     }
@@ -1646,19 +1525,14 @@
     shader: Handle<Shader>,
     /// Update position code.
     position_code: String,
-<<<<<<< HEAD
+    /// Update force field code.
+    force_field_code: String,
     /// Prepare pipeline.
     prepare_pipeline: ComputePipeline,
     /// Init compute pipeline specialized for this batch.
     init_pipeline: Option<ComputePipeline>,
     /// Update compute pipeline specialized for this batch.
     update_pipeline: Option<ComputePipeline>,
-=======
-    /// Update force field code.
-    force_field_code: String,
-    /// Compute pipeline specialized for this batch.
-    compute_pipeline: Option<ComputePipeline>,
->>>>>>> bed41d1b
 }
 
 pub(crate) fn prepare_effects(
@@ -1754,18 +1628,12 @@
     let mut effect_entity_list = extracted_effects
         .effects
         .iter()
-<<<<<<< HEAD
         .filter_map(|(entity, extracted_effect)| {
             if let Some(slice) = effects_meta.entity_map.get(&entity) {
                 Some((slice.clone(), extracted_effect))
             } else {
                 None
             }
-=======
-        .map(|(entity, extracted_effect)| {
-            let slice = effects_meta.entity_map.get(entity).unwrap().clone();
-            (slice, extracted_effect)
->>>>>>> bed41d1b
         })
         .collect::<Vec<_>>();
     trace!("Collected {} extracted effects", effect_entity_list.len());
@@ -1773,28 +1641,10 @@
     // Sort first by effect buffer, then by slice range (see EffectSlice)
     effect_entity_list.sort_by(|a, b| a.0.cmp(&b.0));
 
-<<<<<<< HEAD
     // Batch extracted effects
     effects_meta.spawner_uniforms.clear();
     effects_meta.effect_params_uniforms.clear();
     let mut batcher = EffectBatcher::new(0);
-=======
-    // Loop on all extracted effects in order
-    effects_meta.spawner_buffer.clear();
-    let mut spawner_base = 0;
-    let mut item_size = 0;
-    let mut current_buffer_index = u32::MAX;
-    let mut asset: Handle<EffectAsset> = Default::default();
-    let mut layout_flags = LayoutFlags::NONE;
-    let mut image_handle_id: HandleId = HandleId::default::<Image>();
-    let mut shader: Handle<Shader> = Default::default();
-    let mut start = 0;
-    let mut end = 0;
-    let mut num_emitted = 0;
-    let mut position_code = String::default();
-    let mut force_field_code = String::default();
-
->>>>>>> bed41d1b
     for (slice, extracted_effect) in effect_entity_list {
         batcher.insert(extracted_effect, &slice);
     }
@@ -1817,7 +1667,6 @@
                 slice.slice,
                 slice.accel
             );
-<<<<<<< HEAD
             let spawner_params = SpawnerParams {
                 origin: slice.origin,
                 spawn_count: slice.spawn_count as i32,
@@ -1837,151 +1686,10 @@
             effects_meta
                 .effect_params_uniforms
                 .push(effect_params.into());
-=======
-            // Commit previous buffer if any
-            if current_buffer_index != u32::MAX {
-                // Record open batch if any
-                trace!("+ Prev: {} - {}", start, end);
-                if end > start {
-                    assert_ne!(asset, Handle::<EffectAsset>::default());
-                    assert!(item_size > 0);
-                    trace!(
-                        "Emit batch: buffer #{} | spawner_base {} | slice {:?} | item_size {} | shader {:?}",
-                        current_buffer_index,
-                        spawner_base,
-                        start..end,
-                        item_size,
-                        shader
-                    );
-                    commands.spawn_bundle((EffectBatch {
-                        buffer_index: current_buffer_index,
-                        spawner_base: spawner_base as u32,
-                        slice: start..end,
-                        item_size,
-                        handle: asset.clone_weak(),
-                        layout_flags,
-                        image_handle_id,
-                        shader: shader.clone(),
-                        position_code: position_code.clone(),
-                        force_field_code: force_field_code.clone(),
-                        compute_pipeline: None,
-                    },));
-                    num_emitted += 1;
-                }
-            }
-
-            // Move to next buffer
-            current_buffer_index = buffer_index;
-            start = 0;
-            end = 0;
-            spawner_base = effects_meta.spawner_buffer.len();
-            trace!("+ New spawner_base = {}", spawner_base);
-            // Each effect buffer contains effect instances with a compatible layout
-            // FIXME - Currently this means same effect asset, so things are easier...
-            asset = extracted_effect.handle.clone_weak();
-            item_size = slice.item_size;
-        }
-
-        assert_ne!(asset, Handle::<EffectAsset>::default());
-
-        shader = extracted_effect.shader.clone();
-        trace!("shader = {:?}", shader);
-
-        trace!("item_size = {}B", slice.item_size);
-
-        position_code = extracted_effect.position_code.clone();
-        trace!("position_code = {}", position_code);
-
-        force_field_code = extracted_effect.force_field_code.clone();
-        trace!("force_field_code = {}", force_field_code);
-
-        // extract the force field and turn it into a struct that is compliant with Std430,
-        // namely ForceFieldStd430
-        let mut extracted_force_field = [ForceFieldStd430::default(); FFNUM];
-        for (i, ff) in extracted_effect.force_field.iter().enumerate() {
-            extracted_force_field[i] = (*ff).into();
-        }
-
-        // Prepare the spawner block for the current slice
-        // FIXME - This is once per EFFECT/SLICE, not once per BATCH, so indeed this is spawner_BASE, and need an array of them in the compute shader!!!!!!!!!!!!!!
-        let spawner_params = SpawnerParams {
-            spawn: extracted_effect.spawn_count as i32,
-            count: 0,
-            origin: extracted_effect.transform.col(3).truncate(),
-            accel: extracted_effect.accel,
-            force_field: extracted_force_field, // extracted_effect.force_field,
-            seed: random::<u32>(),
-            ..Default::default()
-        };
-        trace!("spawner_params = {:?}", spawner_params);
-        effects_meta.spawner_buffer.push(spawner_params);
-
-        trace!("slice = {}-{} | prev end = {}", range.start, range.end, end);
-        if (range.start > end) || (item_size != slice.item_size) {
-            // Discontinuous slices; create a new batch
-            if end > start {
-                // Record the previous batch
-                assert_ne!(asset, Handle::<EffectAsset>::default());
-                assert!(item_size > 0);
-                trace!(
-                    "Emit batch: buffer #{} | spawner_base {} | slice {:?} | item_size {} | shader {:?}",
-                    buffer_index,
-                    spawner_base,
-                    start..end,
-                    item_size,
-                    shader
-                );
-                commands.spawn_bundle((EffectBatch {
-                    buffer_index,
-                    spawner_base: spawner_base as u32,
-                    slice: start..end,
-                    item_size,
-                    handle: asset.clone_weak(),
-                    layout_flags,
-                    image_handle_id,
-                    shader: shader.clone(),
-                    position_code: position_code.clone(),
-                    force_field_code: force_field_code.clone(),
-                    compute_pipeline: None,
-                },));
-                num_emitted += 1;
-            }
-            start = range.start;
-            item_size = slice.item_size;
->>>>>>> bed41d1b
-        }
-
-<<<<<<< HEAD
+        }
+
         // Spawn the batch into the render world
         commands.spawn().insert(batch);
-=======
-    // Record last open batch if any
-    if end > start {
-        assert_ne!(asset, Handle::<EffectAsset>::default());
-        assert!(item_size > 0);
-        trace!(
-            "Emit LAST batch: buffer #{} | spawner_base {} | slice {:?} | item_size {} | shader {:?}",
-            current_buffer_index,
-            spawner_base,
-            start..end,
-            item_size,
-            shader
-        );
-        commands.spawn_bundle((EffectBatch {
-            buffer_index: current_buffer_index,
-            spawner_base: spawner_base as u32,
-            slice: start..end,
-            item_size,
-            handle: asset.clone_weak(),
-            layout_flags,
-            image_handle_id,
-            shader,
-            position_code,
-            force_field_code,
-            compute_pipeline: None,
-        },));
-        num_emitted += 1;
->>>>>>> bed41d1b
     }
 
     // Write the entire spawner buffer for this frame, for all effects combined
@@ -1996,7 +1704,6 @@
 }
 
 #[derive(Default)]
-<<<<<<< HEAD
 pub struct ImageBindGroups {
     values: HashMap<Handle<Image>, BindGroup>,
 }
@@ -2014,19 +1721,6 @@
 pub struct EffectBindGroups {
     /// Bind groups for each group index for compute shader.
     group_from_index: HashMap<u32, EffectBindGroup>,
-=======
-pub struct EffectBindGroups {
-    /// Bind groups for each group index for compute shader.
-    update_particle_buffers: HashMap<u32, BindGroup>,
-    /// Same for render shader.
-    render_particle_buffers: HashMap<u32, BindGroup>,
-    /// Bind groups for each indirect buffer associated with each particle buffer (update stage).
-    update_indirect_buffers: HashMap<u32, BindGroup>,
-    /// Bind groups for each indirect buffer associated with each particle buffer (render stage).
-    render_indirect_buffers: HashMap<u32, BindGroup>,
-    ///
-    images: HashMap<Handle<Image>, BindGroup>,
->>>>>>> bed41d1b
 }
 
 type PipelineParams = ParamSet<(
@@ -2043,31 +1737,18 @@
     render_device: Res<RenderDevice>,
     mut effects_meta: ResMut<EffectsMeta>,
     view_uniforms: Res<ViewUniforms>,
-<<<<<<< HEAD
     pipelines: PipelineParams,
     mut init_compute_cache: ResMut<ComputeCache<ParticlesInitPipeline>>,
     mut update_compute_cache: ResMut<ComputeCache<ParticlesUpdatePipeline>>,
-    mut specialized_render_pipelines: ResMut<SpecializedPipelines<ParticlesRenderPipeline>>,
-    mut render_pipeline_cache: ResMut<RenderPipelineCache>,
-    mut image_bind_groups: ResMut<ImageBindGroups>,
-    mut effect_bind_groups: ResMut<EffectBindGroups>,
-    gpu_images: Res<RenderAssets<Image>>,
-    mut effect_batches: Query<(Entity, &mut EffectBatch)>,
-    mut views: Query<&mut RenderPhase<Transparent3d>>,
-    //events: Res<EffectAssetEvents>,
-=======
-    update_pipeline: Res<ParticlesUpdatePipeline>,
-    mut compute_cache: ResMut<ComputeCache<ParticlesUpdatePipeline>>,
-    render_pipeline: Res<ParticlesRenderPipeline>,
     mut specialized_render_pipelines: ResMut<SpecializedRenderPipelines<ParticlesRenderPipeline>>,
     mut render_pipeline_cache: ResMut<PipelineCache>,
+    mut image_bind_groups: ResMut<ImageBindGroups>,
     mut effect_bind_groups: ResMut<EffectBindGroups>,
     gpu_images: Res<RenderAssets<Image>>,
     mut effect_batches: Query<(Entity, &mut EffectBatch)>,
     #[cfg(feature = "2d")] mut views_2d: Query<&mut RenderPhase<Transparent2d>>,
     #[cfg(feature = "3d")] mut views_3d: Query<&mut RenderPhase<Transparent3d>>,
-    events: Res<EffectAssetEvents>,
->>>>>>> bed41d1b
+    //events: Res<EffectAssetEvents>,
 ) {
     trace!("queue_effects");
 
@@ -2077,7 +1758,6 @@
     let render_pipeline = pipelines.p3();
 
     // If an image has changed, the GpuImage has (probably) changed
-<<<<<<< HEAD
     // for event in &events.images {
     //     match event {
     //         AssetEvent::Created { .. } => None,
@@ -2085,15 +1765,6 @@
     //         AssetEvent::Removed { handle } => image_bind_groups.values.remove(handle),
     //     };
     // }
-=======
-    for event in &events.images {
-        match event {
-            AssetEvent::Created { .. } => None,
-            AssetEvent::Modified { handle } => effect_bind_groups.images.remove(handle),
-            AssetEvent::Removed { handle } => effect_bind_groups.images.remove(handle),
-        };
-    }
->>>>>>> bed41d1b
 
     // Get the binding for the ViewUniform, the uniform data structure containing the Camera data
     // for the current view.
@@ -2283,50 +1954,6 @@
         batch.update_pipeline = Some(update_pipeline.clone());
     }
 
-<<<<<<< HEAD
-    // Loop over all cameras/views that need to render effects
-    let draw_effects_function = draw_functions.read().get_id::<DrawEffects>().unwrap();
-    for mut transparent_phase in views.iter_mut() {
-        trace!("Process new Transparent3d view");
-        // For each view, loop over all the effect batches to determine if the effect needs to be rendered
-        // for that view, and enqueue a view-dependent batch if so.
-        for (entity, batch) in effect_batches.iter() {
-            trace!(
-                "Process batch entity={:?} buffer_index={} spawner_base={}",
-                entity,
-                batch.buffer_index,
-                batch.spawner_base
-            );
-            // Ensure the particle texture is available as a GPU resource and create a bind group for it
-            let particle_texture = if batch.layout_flags.contains(LayoutFlags::PARTICLE_TEXTURE) {
-                let image_handle = Handle::weak(batch.image_handle_id);
-                if image_bind_groups.values.get(&image_handle).is_none() {
-                    trace!(
-                        "Batch buffer #{} has missing GPU image bind group, creating...",
-                        batch.buffer_index,
-                    );
-                    // If texture doesn't have a bind group yet from another instance of the same effect,
-                    // then try to create one now
-                    if let Some(gpu_image) = gpu_images.get(&image_handle) {
-                        let bind_group = render_device.create_bind_group(&BindGroupDescriptor {
-                            entries: &[
-                                BindGroupEntry {
-                                    binding: 0,
-                                    resource: BindingResource::TextureView(&gpu_image.texture_view),
-                                },
-                                BindGroupEntry {
-                                    binding: 1,
-                                    resource: BindingResource::Sampler(&gpu_image.sampler),
-                                },
-                            ],
-                            label: Some("particles_material_bind_group"),
-                            layout: &render_pipeline.material_layout,
-                        });
-                        image_bind_groups
-                            .values
-                            .insert(image_handle.clone(), bind_group);
-                        Some(image_handle)
-=======
     // Loop over all 2D cameras/views that need to render effects
     #[cfg(feature = "2d")]
     {
@@ -2382,7 +2009,6 @@
                             trace!("GPU image not yet available; skipping batch for now.");
                             None
                         }
->>>>>>> bed41d1b
                     } else {
                         // Bind group already exists, meaning texture is ready
                         Some(image_handle)
@@ -2410,29 +2036,20 @@
                 );
                 trace!("Render pipeline specialized: id={:?}", render_pipeline_id);
 
-                // Add a draw pass for the effect batch
-                trace!("Add Transparent for batch on entity {:?}: buffer_index={} spawner_base={} slice={:?} handle={:?}", entity, batch.buffer_index, batch.spawner_base, batch.slice, batch.handle);
-                transparent_phase_2d.add(Transparent2d {
-                    draw_function: draw_effects_function_2d,
-                    pipeline: render_pipeline_id,
-                    entity,
-                    sort_key: FloatOrd(0.0),
-                    batch_range: None,
+                for slice in &batch.slices {
+                    // Add a draw pass for the effect batch
+                    trace!("Add Transparent for batch on entity {:?}: buffer_index={} spawner_base={} slice={:?} handle={:?}", entity, batch.buffer_index, batch.spawner_base, batch.slice, batch.handle);
+                    transparent_phase_2d.add(Transparent2d {
+                        draw_function: draw_effects_function_2d,
+                        pipeline: render_pipeline_id,
+                        entity,
+                        sort_key: FloatOrd(0.0),
+                        batch_range: None,
                 });
             }
         }
     }
 
-<<<<<<< HEAD
-            // Add a draw pass for the effect batch
-            for slice in &batch.slices {
-                trace!("Add Transparent3d for batch on entity {:?}: buffer_index={} spawner_base={} slice={:?} handle={:?}", entity, batch.buffer_index, batch.spawner_base, slice.slice, batch.handle);
-                transparent_phase.add(Transparent3d {
-                    draw_function: draw_effects_function,
-                    pipeline: render_pipeline_id,
-                    entity,
-                    distance: 0.0, // TODO ?????? distance from slice.origin to camera
-=======
     // Loop over all 3D cameras/views that need to render effects
     #[cfg(feature = "3d")]
     {
@@ -2522,7 +2139,6 @@
                     pipeline: render_pipeline_id,
                     entity,
                     distance: 0.0, // TODO ??????
->>>>>>> bed41d1b
                 });
             }
         }
@@ -2581,31 +2197,35 @@
             .get_render_pipeline(item.pipeline)
         {
             trace!("render pass");
+
             //let effect_group = &effects_meta.effect_cache.buffers()[0]; // TODO
+
+            let render_particle_buffer_bind_group = match effect_bind_groups
+                .group_from_index
+                .get(&effect_batch.buffer_index)
+            {
+                Some(bind_groups) => &bind_groups.render_particle_buffer,
+                None => {
+                    return;
+                }
+            };
 
             pass.set_render_pipeline(pipeline);
 
             // Vertex buffer containing the particle model to draw. Generally a quad.
             pass.set_vertex_buffer(0, effects_meta.vertices.buffer().unwrap().slice(..));
 
-            // View properties (camera matrix, etc.)
+            // group(0): Particles buffer
+            pass.set_bind_group(0, render_particle_buffer_bind_group, &[]);
+
+            // group(1): View properties (camera matrix, etc.)
             pass.set_bind_group(
-                0,
+                1,
                 effects_meta.view_bind_group.as_ref().unwrap(),
                 &[view_uniform.offset],
             );
 
-            // Particles buffer
-            pass.set_bind_group(
-                1,
-                effect_bind_groups
-                    .render_particle_buffers
-                    .get(&effect_batch.buffer_index)
-                    .unwrap(),
-                &[],
-            );
-
-            // Particle texture
+            // group(2): Particle texture
             if effect_batch
                 .layout_flags
                 .contains(LayoutFlags::PARTICLE_TEXTURE)
@@ -2659,35 +2279,31 @@
             .get_render_pipeline(item.pipeline)
         {
             trace!("render pass");
-
             //let effect_group = &effects_meta.effect_cache.buffers()[0]; // TODO
-
-            let render_particle_buffer_bind_group = match effect_bind_groups
-                .group_from_index
-                .get(&effect_batch.buffer_index)
-            {
-                Some(bind_groups) => &bind_groups.render_particle_buffer,
-                None => {
-                    return;
-                }
-            };
 
             pass.set_render_pipeline(pipeline);
 
             // Vertex buffer containing the particle model to draw. Generally a quad.
             pass.set_vertex_buffer(0, effects_meta.vertices.buffer().unwrap().slice(..));
 
-            // group(0): Particles buffer
-            pass.set_bind_group(0, render_particle_buffer_bind_group, &[]);
-
-            // group(1): View properties (camera matrix, etc.)
+            // View properties (camera matrix, etc.)
             pass.set_bind_group(
-                1,
+                0,
                 effects_meta.view_bind_group.as_ref().unwrap(),
                 &[view_uniform.offset],
             );
 
-            // group(2): Particle texture
+            // Particles buffer
+            pass.set_bind_group(
+                1,
+                effect_bind_groups
+                    .render_particle_buffers
+                    .get(&effect_batch.buffer_index)
+                    .unwrap(),
+                &[],
+            );
+
+            // Particle texture
             if effect_batch
                 .layout_flags
                 .contains(LayoutFlags::PARTICLE_TEXTURE)
@@ -3010,7 +2626,6 @@
 
                         let item_size = batch.item_size;
                         let spawner_base = batch.spawner_base;
-<<<<<<< HEAD
 
                         for slice in &batch.slices {
                             let item_count = slice.slice.end - slice.slice.start;
@@ -3073,40 +2688,6 @@
                             compute_pass.dispatch(workgroup_count, 1, 1);
                             trace!("update compute dispatched");
                         }
-=======
-                        let buffer_offset = batch.slice.start;
-
-                        let spawner_buffer_aligned = effects_meta.spawner_buffer.aligned_size();
-                        assert!(spawner_buffer_aligned >= SpawnerParams::std430_size_static());
-
-                        trace!(
-                            "record commands for pipeline of effect {:?} ({} items / {}B/item = {} workgroups) spawner_base={} buffer_offset={}...",
-                            batch.handle,
-                            item_count,
-                            item_size,
-                            workgroup_count,
-                            spawner_base,
-                            buffer_offset,
-                        );
-
-                        // Setup compute pass
-                        //compute_pass.set_pipeline(&effect_group.compute_pipeline);
-                        compute_pass.set_pipeline(compute_pipeline);
-                        compute_pass.set_bind_group(
-                            0,
-                            effects_meta.sim_params_bind_group.as_ref().unwrap(),
-                            &[],
-                        );
-                        compute_pass.set_bind_group(1, particles_bind_group, &[buffer_offset]);
-                        compute_pass.set_bind_group(
-                            2,
-                            effects_meta.spawner_bind_group.as_ref().unwrap(),
-                            &[spawner_base * spawner_buffer_aligned as u32],
-                        );
-                        compute_pass.set_bind_group(3, indirect_bind_group, &[buffer_offset]);
-                        compute_pass.dispatch(workgroup_count, 1, 1);
-                        trace!("compute dispatched");
->>>>>>> bed41d1b
                     }
                 }
             }
