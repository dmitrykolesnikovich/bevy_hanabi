--- conflicted
+++ resolved
@@ -1,4 +1,3 @@
-<<<<<<< HEAD
 use rand::Rng;
 use std::{borrow::Cow, cmp::Ordering, num::NonZeroU64, ops::Range};
 
@@ -8,8 +7,6 @@
     ParticleEffect,
 };
 
-=======
->>>>>>> bed41d1b
 use bevy::{
     asset::{AssetEvent, Assets, Handle, HandleUntyped},
     core::{cast_slice, FloatOrd, Time},
@@ -543,7 +540,6 @@
             slice_ref.item_size,
             slice_ref.slice_index,
         );
-<<<<<<< HEAD
         let effect_slice = EffectSlice {
             slice: slice_ref.range.clone(),
             group_index: buffer_index as u32,
@@ -552,10 +548,6 @@
         };
         self.effects.insert(id, (buffer_index, slice_ref));
         return (id, effect_slice);
-=======
-        self.effects.insert(id, (buffer_index, slice));
-        id
->>>>>>> bed41d1b
     }
 
     pub fn get_slice(&self, id: EffectCacheId) -> EffectSlice {
